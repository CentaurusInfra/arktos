#!/usr/bin/env bash

# Copyright 2020 Authors of Arktos.
#
# Licensed under the Apache License, Version 2.0 (the "License");
# you may not use this file except in compliance with the License.
# You may obtain a copy of the License at
#
#     http://www.apache.org/licenses/LICENSE-2.0
#
# Unless required by applicable law or agreed to in writing, software
# distributed under the License is distributed on an "AS IS" BASIS,
# WITHOUT WARRANTIES OR CONDITIONS OF ANY KIND, either express or implied.
# See the License for the specific language governing permissions and
# limitations under the License.

KUBE_ROOT="$(cd "$(dirname "${BASH_SOURCE[0]}")/.." && pwd -P)"

# Arktos specific network and service support is a feature that each
# pod is associated to certain network, which has its own DNS service.
# By default, this feature is enabled in the dev cluster started by this script.
export DISABLE_NETWORK_SERVICE_SUPPORT=${DISABLE_NETWORK_SERVICE_SUPPORT:-}

IS_SCALE_OUT=${IS_SCALE_OUT:-"false"}
source "${KUBE_ROOT}/hack/lib/common-var-init.sh"

# sanity check for OpenStack provider
if [ "${CLOUD_PROVIDER}" == "openstack" ]; then
    if [ "${CLOUD_CONFIG}" == "" ]; then
        echo "Missing CLOUD_CONFIG env for OpenStack provider!"
        exit 1
    fi
    if [ ! -f "${CLOUD_CONFIG}" ]; then
        echo "Cloud config ${CLOUD_CONFIG} doesn't exist"
        exit 1
    fi
fi

# set feature gates if enable Pod priority and preemption
if [ "${ENABLE_POD_PRIORITY_PREEMPTION}" == true ]; then
    FEATURE_GATES="${FEATURE_GATES},PodPriority=true"
fi
if [[ "${ENABLE_POD_VERTICAL_SCALING:-false}" == "true" ]]; then
    FEATURE_GATES="${FEATURE_GATES},InPlacePodVerticalScaling=true"
fi
FEATURE_GATES="${FEATURE_GATES},WorkloadInfoDefaulting=true,QPSDoubleGCController=true,QPSDoubleRSController=true"

echo "DBG: Flannel CNI plugin will be installed AFTER cluster is up"
[ "${CNIPLUGIN}" == "flannel" ] && ARKTOS_NO_CNI_PREINSTALLED="y"

# check for network service support flags
if [ -z ${DISABLE_NETWORK_SERVICE_SUPPORT} ]; then # when enabled
  # kubelet enforces per-network DNS ip in pod
  FEATURE_GATES="${FEATURE_GATES},MandatoryArktosNetwork=true"
  # tenant controller automatically creates a default network resource for new tenant
  ARKTOS_NETWORK_TEMPLATE="${KUBE_ROOT}/hack/testdata/default-flat-network.tmpl"
else # when disabled
  # kube-apiserver not to enforce deployment-network validation
  DISABLE_ADMISSION_PLUGINS="DeploymentNetwork"
fi

echo "DBG: effective feature gates ${FEATURE_GATES}"
echo "DBG: effective disabling admission plugins ${DISABLE_ADMISSION_PLUGINS}"
echo "DBG: effective default network template file is ${ARKTOS_NETWORK_TEMPLATE}"
echo "DBG: kubelet arg RESOLV_CONF is ${RESOLV_CONF}"

# warn if users are running with swap allowed
if [ "${FAIL_SWAP_ON}" == "false" ]; then
    echo "WARNING : The kubelet is configured to not fail even if swap is enabled; production deployments should disable swap."
fi

if [ "$(id -u)" != "0" ]; then
    echo "WARNING : This script MAY be run as root for docker socket / iptables functionality; if failures occur, retry as root." 2>&1
fi

# Stop right away if the build fails
set -e

# Do dudiligence to ensure containerd service and socket in a working state
# Containerd service should be part of docker.io installation or apt-get install containerd for Ubuntu OS
if ! sudo systemctl is-active --quiet containerd; then
  echo "Containerd is required for Arktos"
  exit 1
fi

if [[ ! -e "${CONTAINERD_SOCK_PATH}" ]]; then
  echo "Containerd socket file check failed. Please check containerd socket file path"
  exit 1
fi

# Install simple cni plugin based on env var CNIPLUGIN (bridge, alktron, mizar) before cluster is up.
# If more advanced cni like Flannel is desired, it should be installed AFTER the cluster is up;
# in that case, please set ARKTOS-NO-CNI_PREINSTALLED to any no-empty value
source ${KUBE_ROOT}/hack/arktos-cni.rc

source "${KUBE_ROOT}/hack/lib/init.sh"
source "${KUBE_ROOT}/hack/lib/common.sh"

kube::util::ensure-gnu-sed

function usage {
            echo "This script starts a local kube cluster. "
            echo "Example 0: hack/local-up-cluster.sh -h  (this 'help' usage description)"
            echo "Example 1: hack/local-up-cluster.sh -o _output/dockerized/bin/linux/amd64/ (run from docker output)"
            echo "Example 2: hack/local-up-cluster.sh -O (auto-guess the bin path for your platform)"
            echo "Example 3: hack/local-up-cluster.sh (build a local copy of the source)"
}

### Allow user to supply the source directory.
GO_OUT=${GO_OUT:-}
while getopts "ho:O" OPTION
do
    case ${OPTION} in
        o)
            echo "skipping build"
            GO_OUT="${OPTARG}"
            echo "using source ${GO_OUT}"
            ;;
        O)
            GO_OUT=$(kube::common::guess_built_binary_path)
            if [ "${GO_OUT}" == "" ]; then
                echo "Could not guess the correct output directory to use."
                exit 1
            fi
            ;;
        h)
            usage
            exit
            ;;
        ?)
            usage
            exit
            ;;
    esac
done

if [ "x${GO_OUT}" == "x" ]; then
    make -j4 -C "${KUBE_ROOT}" WHAT="cmd/kubectl cmd/hyperkube cmd/kube-apiserver cmd/kube-controller-manager cmd/workload-controller-manager cmd/cloud-controller-manager cmd/kubelet cmd/kube-proxy cmd/kube-scheduler cmd/arktos-network-controller"
else
    echo "skipped the build."
fi

# To build arktos-network-controller
if  [[ "${CNIPLUGIN}" == "mizar" ]] && [[ ! -f "${KUBE_ROOT}/_output/local/bin/linux/amd64/arktos-network-controller" ]] ; then
  make -j4 -C "${KUBE_ROOT}" WHAT="cmd/arktos-network-controller"
fi

# Shut down anyway if there's an error.
set +e


# name of the cgroup driver, i.e. cgroupfs or systemd
if [[ ${CONTAINER_RUNTIME} == "docker" ]]; then
  # default cgroup driver to match what is reported by docker to simplify local development
  if [[ -z ${CGROUP_DRIVER} ]]; then
    # match driver with docker runtime reported value (they must match)
    CGROUP_DRIVER=$(docker info | grep "Cgroup Driver:" |  sed -e 's/^[[:space:]]*//'|cut -f3- -d' ')
    echo "Kubelet cgroup driver defaulted to use: ${CGROUP_DRIVER}"
  fi
  if [[ -f /var/log/docker.log && ! -f "${LOG_DIR}/docker.log" ]]; then
    ln -s /var/log/docker.log "${LOG_DIR}/docker.log"
  fi
fi



# Ensure CERT_DIR is created for auto-generated crt/key and kubeconfig
mkdir -p "${CERT_DIR}" &>/dev/null || sudo mkdir -p "${CERT_DIR}"
CONTROLPLANE_SUDO=$(test -w "${CERT_DIR}" || echo "sudo -E")

cleanup()
{
  echo "Cleaning up..."
  # delete running images
  # if [[ "${ENABLE_CLUSTER_DNS}" == true ]]; then
  # Still need to figure why this commands throw an error: Error from server: client: etcd cluster is unavailable or misconfigured
  #     ${KUBECTL} --namespace=kube-system delete service kube-dns
  # And this one hang forever:
  #     ${KUBECTL} --namespace=kube-system delete rc kube-dns-v10
  # fi

  # Check if the API server is still running

  echo "Killing the following apiserver running processes"
  for APISERVER_PID_ITEM in "${APISERVER_PID_ARRAY[@]}" 
  do
      [[ -n "${APISERVER_PID_ITEM-}" ]] && mapfile -t APISERVER_PIDS < <(pgrep -P "${APISERVER_PID_ITEM}" ; ps -o pid= -p "${APISERVER_PID_ITEM}")
      [[ -n "${APISERVER_PIDS-}" ]] && sudo kill "${APISERVER_PIDS[@]}" 2>/dev/null
      echo "${APISERVER_PID_ITEM} has been killed"
  done
  #[[ -n "${APISERVER_PID-}" ]] && mapfile -t APISERVER_PIDS < <(pgrep -P "${APISERVER_PID}" ; ps -o pid= -p "${APISERVER_PID}")
  #[[ -n "${APISERVER_PIDS-}" ]] && sudo kill "${APISERVER_PIDS[@]}" 2>/dev/null

  # Check if the controller-manager is still running
  [[ -n "${CTLRMGR_PID-}" ]] && mapfile -t CTLRMGR_PIDS < <(pgrep -P "${CTLRMGR_PID}" ; ps -o pid= -p "${CTLRMGR_PID}")
  [[ -n "${CTLRMGR_PIDS-}" ]] && sudo kill "${CTLRMGR_PIDS[@]}" 2>/dev/null

  # Check if the workload-controller-manager is still running
  [[ -n "${WORKLOAD_CTLRMGR_PID-}" ]] && mapfile -t WORKLOAD_CTLRMGR_PIDS < <(pgrep -P "${WORKLOAD_CTLRMGR_PID}" ; ps -o pid= -p "${WORKLOAD_CTLRMGR_PID}")
  [[ -n "${WORKLOAD_CTLRMGR_PIDS-}" ]] && sudo kill "${WORKLOAD_CTLRMGR_PIDS[@]}" 2>/dev/null

  # Check if the arktos network controller is still running
  [[ -n "${ARKTOS_NETWORK_CONTROLLER_PID-}" ]] && mapfile -t ARKTOS_NETWORK_CONTROLLER_PID < <(pgrep -P "${ARKTOS_NETWORK_CONTROLLER_PID}" ; ps -o pid= -p "${ARKTOS_NETWORK_CONTROLLER_PID}")
  [[ -n "${ARKTOS_NETWORK_CONTROLLER_PID-}" ]] && sudo kill "${ARKTOS_NETWORK_CONTROLLER_PID[@]}" 2>/dev/null

  # Check if the kubelet is still running
  [[ -n "${KUBELET_PID-}" ]] && mapfile -t KUBELET_PIDS < <(pgrep -P "${KUBELET_PID}" ; ps -o pid= -p "${KUBELET_PID}")
  [[ -n "${KUBELET_PIDS-}" ]] && sudo kill "${KUBELET_PIDS[@]}" 2>/dev/null

  # Check if the proxy is still running
  [[ -n "${PROXY_PID-}" ]] && mapfile -t PROXY_PIDS < <(pgrep -P "${PROXY_PID}" ; ps -o pid= -p "${PROXY_PID}")
  [[ -n "${PROXY_PIDS-}" ]] && sudo kill "${PROXY_PIDS[@]}" 2>/dev/null

  # Check if the scheduler is still running
  [[ -n "${SCHEDULER_PID-}" ]] && mapfile -t SCHEDULER_PIDS < <(pgrep -P "${SCHEDULER_PID}" ; ps -o pid= -p "${SCHEDULER_PID}")
  [[ -n "${SCHEDULER_PIDS-}" ]] && sudo kill "${SCHEDULER_PIDS[@]}" 2>/dev/null

  # Check if the etcd is still running
  [[ -n "${ETCD_PID-}" ]] && kube::etcd::stop
  if [[ "${PRESERVE_ETCD}" == "false" ]]; then
    [[ -n "${ETCD_DIR-}" ]] && kube::etcd::clean_etcd_dir
  fi

  # Delete virtlet metadata and log directory
  if [[ -e "${VIRTLET_METADATA_DIR}" ]]; then
        echo "Cleanup runtime metadata folder"
        rm -f -r "${VIRTLET_METADATA_DIR}"
  fi

  if [[ -e "${VIRTLET_LOG_DIR}" ]]; then
       echo "Cleanup runtime log folder"
       rm -f -r "${VIRTLET_LOG_DIR}"
  fi

<<<<<<< HEAD
  # Kill arktos-network-controller process
  if [[ "${CNIPLUGIN}" == "mizar" ]] && [[ ! "$(ps -ax|grep arktos-network-controller | grep -v grep | wc -l)" -eq 0 ]]; then
    sudo killall arktos-network-controller 2>/dev/null
  fi
=======
  [[ -n "${FLANNELD_PID-}" ]] && sudo kill "${FLANNELD_PID}" 2>/dev/null
>>>>>>> c11f4f3d

  exit 0
}
# Check if all processes are still running. Prints a warning once each time
# a process dies unexpectedly.
function healthcheck {
  if [[ -n "${APISERVER_PID-}" ]] && ! sudo kill -0 "${APISERVER_PID}" 2>/dev/null; then
    warning_log "API server terminated unexpectedly, see ${APISERVER_LOG}"
    APISERVER_PID=
  fi

  if [[ -n "${CTLRMGR_PID-}" ]] && ! sudo kill -0 "${CTLRMGR_PID}" 2>/dev/null; then
    warning_log "kube-controller-manager terminated unexpectedly, see ${CTLRMGR_LOG}"
    CTLRMGR_PID=
  fi

  if [[ -n "${ARKTOS_NETWORK_CONTROLLER_PID-}" ]] && ! sudo kill -0 "${ARKTOS_NETWORK_CONTROLLER_PID}" 2>/dev/null; then
    warning_log "arktos network controller terminated unexpectedly, see ${ARKTOS_NETWORK_CONTROLLER_LOG}"
    ARKTOS_NETWORK_CONTROLLER_PID=
  fi

#  if [[ -n "${WORKLOAD_CTLRMGR_PID-}" ]] && ! sudo kill -0 "${WORKLOAD_CTLRMGR_PID}" 2>/dev/null; then
#    warning_log "workload-controller-manager terminated unexpectedly, see ${WORKLOAD_CONTROLLER_LOG}"
#    WORKLOAD_CTLRMGR_PID=
#  fi

  if [[ -n "${KUBELET_PID-}" ]] && ! sudo kill -0 "${KUBELET_PID}" 2>/dev/null; then
    warning_log "kubelet terminated unexpectedly, see ${KUBELET_LOG}"
    KUBELET_PID=
  fi

  if [[ -n "${PROXY_PID-}" ]] && ! sudo kill -0 "${PROXY_PID}" 2>/dev/null; then
    warning_log "kube-proxy terminated unexpectedly, see ${PROXY_LOG}"
    PROXY_PID=
  fi

  if [[ -n "${SCHEDULER_PID-}" ]] && ! sudo kill -0 "${SCHEDULER_PID}" 2>/dev/null; then
    warning_log "scheduler terminated unexpectedly, see ${SCHEDULER_LOG}"
    SCHEDULER_PID=
  fi

  if [[ -n "${ETCD_PID-}" ]] && ! sudo kill -0 "${ETCD_PID}" 2>/dev/null; then
    warning_log "etcd terminated unexpectedly"
    ETCD_PID=
  fi
}

function print_color {
  message=$1
  prefix=${2:+$2: } # add colon only if defined
  color=${3:-1}     # default is red
  echo -n "$(tput bold)$(tput setaf "${color}")"
  echo "${prefix}${message}"
  echo -n "$(tput sgr0)"
}

function warning_log {
  print_color "$1" "W$(date "+%m%d %H:%M:%S")]" 1
}

function start_etcd {
    echo "Starting etcd"
    export ETCD_LOGFILE=${LOG_DIR}/etcd.log
    kube::etcd::start
}

function start_cloud_controller_manager {
    if [ -z "${CLOUD_CONFIG}" ]; then
      echo "CLOUD_CONFIG cannot be empty!"
      exit 1
    fi
    if [ ! -f "${CLOUD_CONFIG}" ]; then
      echo "Cloud config ${CLOUD_CONFIG} doesn't exist"
      exit 1
    fi

    node_cidr_args=()
    if [[ "${NET_PLUGIN}" == "kubenet" ]]; then
      node_cidr_args=("--allocate-node-cidrs=true" "--cluster-cidr=10.1.0.0/16")
    fi

    CLOUD_CTLRMGR_LOG=${LOG_DIR}/cloud-controller-manager.log
    ${CONTROLPLANE_SUDO} "${EXTERNAL_CLOUD_PROVIDER_BINARY:-"${GO_OUT}/hyperkube" cloud-controller-manager}" \
      --v="${LOG_LEVEL}" \
      --vmodule="${LOG_SPEC}" \
      "${node_cidr_args[@]:-}" \
      --feature-gates="${FEATURE_GATES}" \
      --cloud-provider="${CLOUD_PROVIDER}" \
      --cloud-config="${CLOUD_CONFIG}" \
      --kubeconfig "${CERT_DIR}"/controller.kubeconfig \
      --use-service-account-credentials \
      --leader-elect=false \
      --master="https://${API_HOST}:${API_SECURE_PORT}" >"${CLOUD_CTLRMGR_LOG}" 2>&1 &
    export CLOUD_CTLRMGR_PID=$!
}

function start_kubedns {
    if [[ "${ENABLE_CLUSTER_DNS}" = true ]]; then
        cp "${KUBE_ROOT}/cluster/addons/dns/kube-dns/kube-dns.yaml.in" kube-dns.yaml
        ${SED} -i -e "s/{{ pillar\['dns_domain'\] }}/${DNS_DOMAIN}/g" kube-dns.yaml
        ${SED} -i -e "s/{{ pillar\['dns_server'\] }}/${DNS_SERVER_IP}/g" kube-dns.yaml
        ${SED} -i -e "s/{{ pillar\['dns_memory_limit'\] }}/${DNS_MEMORY_LIMIT}/g" kube-dns.yaml
        # TODO update to dns role once we have one.
        # use kubectl to create kubedns addon
        ${KUBECTL} --kubeconfig="${CERT_DIR}/admin.kubeconfig" --namespace=kube-system create -f kube-dns.yaml
        echo "Kube-dns addon successfully deployed."
        rm kube-dns.yaml
    fi
}

function start_nodelocaldns {
  cp "${KUBE_ROOT}/cluster/addons/dns/nodelocaldns/nodelocaldns.yaml" nodelocaldns.yaml
  sed -i -e "s/__PILLAR__DNS__DOMAIN__/${DNS_DOMAIN}/g" nodelocaldns.yaml
  sed -i -e "s/__PILLAR__DNS__SERVER__/${DNS_SERVER_IP}/g" nodelocaldns.yaml
  sed -i -e "s/__PILLAR__LOCAL__DNS__/${LOCAL_DNS_IP}/g" nodelocaldns.yaml
  # use kubectl to create nodelocaldns addon
  ${KUBECTL} --kubeconfig="${CERT_DIR}/admin.kubeconfig" --namespace=kube-system create -f nodelocaldns.yaml
  echo "NodeLocalDNS addon successfully deployed."
  rm nodelocaldns.yaml
}

function start_kubedashboard {
    if [[ "${ENABLE_CLUSTER_DASHBOARD}" = true ]]; then
        echo "Creating kubernetes-dashboard"
        # use kubectl to create the dashboard
        ${KUBECTL} --kubeconfig="${CERT_DIR}/admin.kubeconfig" apply -f "${KUBE_ROOT}/cluster/addons/dashboard/dashboard-secret.yaml"
        ${KUBECTL} --kubeconfig="${CERT_DIR}/admin.kubeconfig" apply -f "${KUBE_ROOT}/cluster/addons/dashboard/dashboard-configmap.yaml"
        ${KUBECTL} --kubeconfig="${CERT_DIR}/admin.kubeconfig" apply -f "${KUBE_ROOT}/cluster/addons/dashboard/dashboard-rbac.yaml"
        ${KUBECTL} --kubeconfig="${CERT_DIR}/admin.kubeconfig" apply -f "${KUBE_ROOT}/cluster/addons/dashboard/dashboard-controller.yaml"
        ${KUBECTL} --kubeconfig="${CERT_DIR}/admin.kubeconfig" apply -f "${KUBE_ROOT}/cluster/addons/dashboard/dashboard-service.yaml"
        echo "kubernetes-dashboard deployment and service successfully deployed."
    fi
}

function create_psp_policy {
    echo "Create podsecuritypolicy policies for RBAC."
    ${KUBECTL} --kubeconfig="${CERT_DIR}/admin.kubeconfig" create -f "${KUBE_ROOT}/examples/podsecuritypolicy/rbac/policies.yaml"
    ${KUBECTL} --kubeconfig="${CERT_DIR}/admin.kubeconfig" create -f "${KUBE_ROOT}/examples/podsecuritypolicy/rbac/roles.yaml"
    ${KUBECTL} --kubeconfig="${CERT_DIR}/admin.kubeconfig" create -f "${KUBE_ROOT}/examples/podsecuritypolicy/rbac/bindings.yaml"
}

function create_storage_class {
    if [ -z "${CLOUD_PROVIDER}" ]; then
        CLASS_FILE=${KUBE_ROOT}/cluster/addons/storage-class/local/default.yaml
    else
        CLASS_FILE=${KUBE_ROOT}/cluster/addons/storage-class/${CLOUD_PROVIDER}/default.yaml
    fi

    if [ -e "${CLASS_FILE}" ]; then
        echo "Create default storage class for ${CLOUD_PROVIDER}"
        ${KUBECTL} --kubeconfig="${CERT_DIR}/admin.kubeconfig" create -f "${CLASS_FILE}"
    else
        echo "No storage class available for ${CLOUD_PROVIDER}."
    fi
}

function print_success {
if [[ "${START_MODE}" != "kubeletonly" ]]; then
  if [[ "${ENABLE_DAEMON}" = false ]]; then
    echo "Local Kubernetes cluster is running. Press Ctrl-C to shut it down."
  else
    echo "Local Kubernetes cluster is running."
  fi
  cat <<EOF

Logs:
  ${APISERVER_LOG:-}
  ${CTLRMGR_LOG:-}
  ${WORKLOAD_CONTROLLER_LOG:-}
  ${CLOUD_CTLRMGR_LOG:-}
  ${PROXY_LOG:-}
  ${SCHEDULER_LOG:-}
EOF
fi

if [[ "${START_MODE}" == "all" ]]; then
  echo "  ${KUBELET_LOG}"
elif [[ "${START_MODE}" == "nokubelet" ]]; then
  echo
  echo "No kubelet was started because you set START_MODE=nokubelet"
  echo "Run this script again with START_MODE=kubeletonly to run a kubelet"
fi

if [[ "${START_MODE}" != "kubeletonly" ]]; then
  echo
  if [[ "${ENABLE_DAEMON}" = false ]]; then
    echo "To start using your cluster, you can open up another terminal/tab and run:"
  else
    echo "To start using your cluster, run:"
  fi
  cat <<EOF

  export KUBECONFIG=${CERT_DIR}/admin.kubeconfig
Or
  export KUBECONFIG=${CERT_DIR}/adminN(N=0,1,...).kubeconfig

  cluster/kubectl.sh

Alternatively, you can write to the default kubeconfig:

  export KUBERNETES_PROVIDER=local

  cluster/kubectl.sh config set-cluster local --server=https://${API_HOST}:${API_SECURE_PORT} --certificate-authority=${ROOT_CA_FILE}
  cluster/kubectl.sh config set-credentials myself ${AUTH_ARGS}
  cluster/kubectl.sh config set-context local --cluster=local --user=myself
  cluster/kubectl.sh config use-context local
  cluster/kubectl.sh
EOF
else
  cat <<EOF
The kubelet was started.

Logs:
  ${KUBELET_LOG}
EOF
fi
}

# install etcd if necessary
if ! [[ $(which etcd) ]]; then
  if ! [ -f "${KUBE_ROOT}/third_party/etcd/etcd" ]; then
     echo "cannot find etcd locally. will install one."
     ${KUBE_ROOT}/hack/install-etcd.sh
  fi

  export PATH=$PATH:${KUBE_ROOT}/third_party/etcd
fi

# If we are running in the CI, we need a few more things before we can start
if [[ "${KUBETEST_IN_DOCKER:-}" == "true" ]]; then
  echo "Preparing to test ..."
  "${KUBE_ROOT}"/hack/install-etcd.sh
  export PATH="${KUBE_ROOT}/third_party/etcd:${PATH}"
  KUBE_FASTBUILD=true make ginkgo cross

  apt-get update && apt-get install -y sudo
  apt-get remove -y systemd

  # configure shared mounts to prevent failure in DIND scenarios
  mount --make-rshared /

  # kubekins has a special directory for docker root
  DOCKER_ROOT="/docker-graph"
fi

# validate that etcd is: not running, in path, and has minimum required version.
if [[ "${START_MODE}" != "kubeletonly" ]]; then
  kube::etcd::validate
fi

if [ "${CONTAINER_RUNTIME}" == "docker" ] && ! kube::util::ensure_docker_daemon_connectivity; then
  exit 1
fi

if [[ "${START_MODE}" != "kubeletonly" ]]; then
  kube::common::test_apiserver_off
fi

kube::util::test_openssl_installed
kube::util::ensure-cfssl

### IF the user didn't supply an output/ for the build... Then we detect.
if [ "${GO_OUT}" == "" ]; then
  kube::common::detect_binary
fi
echo "Detected host and ready to start services.  Doing some housekeeping first..."
echo "Using GO_OUT ${GO_OUT}"
export KUBELET_CIDFILE=/tmp/kubelet.cid
if [[ "${ENABLE_DAEMON}" = false ]]; then
  trap cleanup EXIT
fi

echo "Starting services now!"
if [[ "${START_MODE}" != "kubeletonly" ]]; then
  start_etcd
  kube::common::set_service_accounts
  echo "Starting ${APISERVER_NUMBER} kube-apiserver instances. If you want to make changes to the kube-apiserver nubmer, please run export APISERVER_SERVER=n(n=1,2,...). "
  APISERVER_PID_ARRAY=()
  previous=
  for ((i = $((APISERVER_NUMBER - 1)) ; i >= 0 ; i--)); do
    kube::common::start_apiserver $i
  done
  #remove workload controller manager cluster role and rolebinding applying per this already be added to bootstrappolicy
  
  # If there are other resources ready to sync thru workload-controller-mananger, please add them to the following clusterrole file
  #cluster/kubectl.sh create -f hack/runtime/workload-controller-manager-clusterrole.yaml

  #cluster/kubectl.sh create -f hack/runtime/workload-controller-manager-clusterrolebinding.yaml

  kube::common::start_controller_manager

  # unless arktos service support is disabled, start arktos network controller
  [ ${DISABLE_NETWORK_SERVICE_SUPPORT} ] ||  kube::common::start_arktos_network_ontroller

#  kube::common::start_workload_controller_manager
  if [[ "${EXTERNAL_CLOUD_PROVIDER:-}" == "true" ]]; then
    start_cloud_controller_manager
  fi
  if [[ "${START_MODE}" != "nokubeproxy" ]]; then
    kube::common::start_kubeproxy
  fi
  kube::common::start_kubescheduler
  start_kubedns
  if [[ "${ENABLE_NODELOCAL_DNS:-}" == "true" ]]; then
    start_nodelocaldns
  fi
  start_kubedashboard
fi

if [[ "${START_MODE}" != "nokubelet" ]]; then
  ## TODO remove this check if/when kubelet is supported on darwin
  # Detect the OS name/arch and display appropriate error.
    case "$(uname -s)" in
      Darwin)
        print_color "kubelet is not currently supported in darwin, kubelet aborted."
        KUBELET_LOG=""
        ;;
      Linux)
        kube::common::start_kubelet
        ;;
      *)
        print_color "Unsupported host OS.  Must be Linux or Mac OS X, kubelet aborted."
        ;;
    esac
fi

# Applying mizar cni
if [[ "${CNIPLUGIN}" = "mizar" ]]; then
  ${KUBECTL} --kubeconfig="${CERT_DIR}/admin.kubeconfig" apply -f https://raw.githubusercontent.com/CentaurusInfra/mizar/dev-next/etc/deploy/deploy.mizar.yaml
  ${KUBE_ROOT}/_output/local/bin/linux/amd64/arktos-network-controller --kubeconfig=/var/run/kubernetes/admin.kubeconfig --kube-apiserver-ip="$(hostname -I | awk '{print $1}')" > /tmp/arktos-network-controller.log 2>&1 &
fi

if [[ -n "${PSP_ADMISSION}" && "${AUTHORIZATION_MODE}" = *RBAC* ]]; then
  create_psp_policy
fi

if [[ "${DEFAULT_STORAGE_CLASS}" = "true" ]]; then
  create_storage_class
fi

${KUBECTL} --kubeconfig="${CERT_DIR}/admin.kubeconfig" apply -f "${KUBE_ROOT}/pkg/controller/artifacts/crd-network.yaml"
# refresh the resource discovery cache after the CRD is created
${KUBECTL} --kubeconfig="${CERT_DIR}/admin.kubeconfig" api-resources &>/dev/null
echo "*******************************************"
echo "Setup Arktos components ..."
echo ""

# todo: start flannel daemon deterministically, instead of waiting for arbitrary time
if [ "${CNIPLUGIN}" == "flannel" ]; then
    echo "Installing Flannel cni plugin..."
    sleep 30  #need sometime for KCM to be fully functioning
    install_flannel
fi

while ! cluster/kubectl.sh get nodes --no-headers | grep -i -w Ready; do sleep 3; echo "Waiting for node ready at api server"; done

${KUBECTL} --kubeconfig="${CERT_DIR}/admin.kubeconfig" label node ${HOSTNAME_OVERRIDE} extraRuntime=virtlet

${KUBECTL} --kubeconfig="${CERT_DIR}/admin.kubeconfig" create configmap -n kube-system virtlet-image-translations --from-file ${VIRTLET_DEPLOYMENT_FILES_DIR}/images.yaml

${KUBECTL} --kubeconfig="${CERT_DIR}/admin.kubeconfig" create -f ${VIRTLET_DEPLOYMENT_FILES_DIR}/vmruntime.yaml

${KUBECTL} --kubeconfig="${CERT_DIR}/admin.kubeconfig" get ds --namespace kube-system

${KUBECTL} --kubeconfig="${CERT_DIR}/admin.kubeconfig" apply -f "${KUBE_ROOT}/cluster/addons/rbac/kubelet-network-reader/kubelet-network-reader.yaml"

echo ""
echo "Arktos Setup done."
echo "*******************************************"
echo "Setup Kata Containers components ..."
KUBECTL=${KUBECTL} "${KUBE_ROOT}"/hack/install-kata.sh
echo "Kata Setup done."
echo "*******************************************"

print_success

if [[ "${ENABLE_DAEMON}" = false ]]; then
  while true; do sleep 1; healthcheck; done
fi

if [[ "${KUBETEST_IN_DOCKER:-}" == "true" ]]; then
  cluster/kubectl.sh config set-cluster local --server=https://${API_HOST_IP}:6443 --certificate-authority=/var/run/kubernetes/server-ca.crt
  cluster/kubectl.sh config set-credentials myself --client-key=/var/run/kubernetes/client-admin.key --client-certificate=/var/run/kubernetes/client-admin.crt
  cluster/kubectl.sh config set-context local --cluster=local --user=myself
  cluster/kubectl.sh config use-context local
fi<|MERGE_RESOLUTION|>--- conflicted
+++ resolved
@@ -140,11 +140,6 @@
     echo "skipped the build."
 fi
 
-# To build arktos-network-controller
-if  [[ "${CNIPLUGIN}" == "mizar" ]] && [[ ! -f "${KUBE_ROOT}/_output/local/bin/linux/amd64/arktos-network-controller" ]] ; then
-  make -j4 -C "${KUBE_ROOT}" WHAT="cmd/arktos-network-controller"
-fi
-
 # Shut down anyway if there's an error.
 set +e
 
@@ -232,14 +227,12 @@
        rm -f -r "${VIRTLET_LOG_DIR}"
   fi
 
-<<<<<<< HEAD
   # Kill arktos-network-controller process
   if [[ "${CNIPLUGIN}" == "mizar" ]] && [[ ! "$(ps -ax|grep arktos-network-controller | grep -v grep | wc -l)" -eq 0 ]]; then
     sudo killall arktos-network-controller 2>/dev/null
   fi
-=======
+
   [[ -n "${FLANNELD_PID-}" ]] && sudo kill "${FLANNELD_PID}" 2>/dev/null
->>>>>>> c11f4f3d
 
   exit 0
 }
