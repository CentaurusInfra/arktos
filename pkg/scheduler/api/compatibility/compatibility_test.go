--- conflicted
+++ resolved
@@ -195,11 +195,6 @@
 			{"name": "HostName"},
 			{"name": "NoDiskConflict"},
 			{"name": "NoVolumeZoneConflict"},
-<<<<<<< HEAD
-			{"name": "CheckNodeMemoryPressure"},
-=======
-			{"name": "PodToleratesNodeTaints"},
->>>>>>> 577f5a87
 			{"name": "MaxEBSVolumeCount"},
 			{"name": "MaxGCEPDVolumeCount"},
 			{"name": "MaxAzureDiskVolumeCount"},
@@ -226,11 +221,6 @@
 					{Name: "HostName"},
 					{Name: "NoDiskConflict"},
 					{Name: "NoVolumeZoneConflict"},
-<<<<<<< HEAD
-					{Name: "CheckNodeMemoryPressure"},
-=======
-					{Name: "PodToleratesNodeTaints"},
->>>>>>> 577f5a87
 					{Name: "MaxEBSVolumeCount"},
 					{Name: "MaxGCEPDVolumeCount"},
 					{Name: "MaxAzureDiskVolumeCount"},
@@ -265,11 +255,6 @@
 			{"name": "HostName"},
 			{"name": "NoDiskConflict"},
 			{"name": "NoVolumeZoneConflict"},
-<<<<<<< HEAD
-			{"name": "CheckNodeMemoryPressure"},
-=======
-			{"name": "PodToleratesNodeTaints"},
->>>>>>> 577f5a87
 			{"name": "CheckNodeDiskPressure"},
 			{"name": "MaxEBSVolumeCount"},
 			{"name": "MaxGCEPDVolumeCount"},
@@ -299,11 +284,6 @@
 					{Name: "HostName"},
 					{Name: "NoDiskConflict"},
 					{Name: "NoVolumeZoneConflict"},
-<<<<<<< HEAD
-					{Name: "CheckNodeMemoryPressure"},
-=======
-					{Name: "PodToleratesNodeTaints"},
->>>>>>> 577f5a87
 					{Name: "CheckNodeDiskPressure"},
 					{Name: "MaxEBSVolumeCount"},
 					{Name: "MaxGCEPDVolumeCount"},
@@ -340,11 +320,6 @@
 			{"name": "HostName"},
 			{"name": "NoDiskConflict"},
 			{"name": "NoVolumeZoneConflict"},
-<<<<<<< HEAD
-			{"name": "CheckNodeMemoryPressure"},
-=======
-			{"name": "PodToleratesNodeTaints"},
->>>>>>> 577f5a87
 			{"name": "CheckNodeDiskPressure"},
 			{"name": "MaxEBSVolumeCount"},
 			{"name": "MaxGCEPDVolumeCount"},
@@ -384,11 +359,6 @@
 					{Name: "HostName"},
 					{Name: "NoDiskConflict"},
 					{Name: "NoVolumeZoneConflict"},
-<<<<<<< HEAD
-					{Name: "CheckNodeMemoryPressure"},
-=======
-					{Name: "PodToleratesNodeTaints"},
->>>>>>> 577f5a87
 					{Name: "CheckNodeDiskPressure"},
 					{Name: "MaxEBSVolumeCount"},
 					{Name: "MaxGCEPDVolumeCount"},
@@ -436,11 +406,6 @@
 			{"name": "HostName"},
 			{"name": "NoDiskConflict"},
 			{"name": "NoVolumeZoneConflict"},
-<<<<<<< HEAD
-			{"name": "CheckNodeMemoryPressure"},
-=======
-			{"name": "PodToleratesNodeTaints"},
->>>>>>> 577f5a87
 			{"name": "CheckNodeDiskPressure"},
 			{"name": "CheckNodeCondition"},
 			{"name": "MaxEBSVolumeCount"},
@@ -481,11 +446,6 @@
 					{Name: "HostName"},
 					{Name: "NoDiskConflict"},
 					{Name: "NoVolumeZoneConflict"},
-<<<<<<< HEAD
-					{Name: "CheckNodeMemoryPressure"},
-=======
-					{Name: "PodToleratesNodeTaints"},
->>>>>>> 577f5a87
 					{Name: "CheckNodeDiskPressure"},
 					{Name: "CheckNodeCondition"},
 					{Name: "MaxEBSVolumeCount"},
@@ -534,11 +494,6 @@
 			{"name": "HostName"},
 			{"name": "NoDiskConflict"},
 			{"name": "NoVolumeZoneConflict"},
-<<<<<<< HEAD
-			{"name": "CheckNodeMemoryPressure"},
-=======
-			{"name": "PodToleratesNodeTaints"},
->>>>>>> 577f5a87
 			{"name": "CheckNodeDiskPressure"},
 			{"name": "CheckNodeCondition"},
 			{"name": "MaxEBSVolumeCount"},
@@ -580,11 +535,6 @@
 					{Name: "HostName"},
 					{Name: "NoDiskConflict"},
 					{Name: "NoVolumeZoneConflict"},
-<<<<<<< HEAD
-					{Name: "CheckNodeMemoryPressure"},
-=======
-					{Name: "PodToleratesNodeTaints"},
->>>>>>> 577f5a87
 					{Name: "CheckNodeDiskPressure"},
 					{Name: "CheckNodeCondition"},
 					{Name: "MaxEBSVolumeCount"},
@@ -635,11 +585,6 @@
 			{"name": "HostName"},
 			{"name": "NoDiskConflict"},
 			{"name": "NoVolumeZoneConflict"},
-<<<<<<< HEAD
-			{"name": "CheckNodeMemoryPressure"},
-=======
-			{"name": "PodToleratesNodeTaints"},
->>>>>>> 577f5a87
 			{"name": "CheckNodeDiskPressure"},
 			{"name": "CheckNodePIDPressure"},
 			{"name": "CheckNodeCondition"},
@@ -684,11 +629,6 @@
 					{Name: "HostName"},
 					{Name: "NoDiskConflict"},
 					{Name: "NoVolumeZoneConflict"},
-<<<<<<< HEAD
-					{Name: "CheckNodeMemoryPressure"},
-=======
-					{Name: "PodToleratesNodeTaints"},
->>>>>>> 577f5a87
 					{Name: "CheckNodeDiskPressure"},
 					{Name: "CheckNodePIDPressure"},
 					{Name: "CheckNodeCondition"},
@@ -741,11 +681,6 @@
 			{"name": "HostName"},
 			{"name": "NoDiskConflict"},
 			{"name": "NoVolumeZoneConflict"},
-<<<<<<< HEAD
-			{"name": "CheckNodeMemoryPressure"},
-=======
-			{"name": "PodToleratesNodeTaints"},
->>>>>>> 577f5a87
 			{"name": "CheckNodeDiskPressure"},
 			{"name": "CheckNodePIDPressure"},
 			{"name": "CheckNodeCondition"},
@@ -801,11 +736,6 @@
 					{Name: "HostName"},
 					{Name: "NoDiskConflict"},
 					{Name: "NoVolumeZoneConflict"},
-<<<<<<< HEAD
-					{Name: "CheckNodeMemoryPressure"},
-=======
-					{Name: "PodToleratesNodeTaints"},
->>>>>>> 577f5a87
 					{Name: "CheckNodeDiskPressure"},
 					{Name: "CheckNodePIDPressure"},
 					{Name: "CheckNodeCondition"},
@@ -869,11 +799,6 @@
 			{"name": "HostName"},
 			{"name": "NoDiskConflict"},
 			{"name": "NoVolumeZoneConflict"},
-<<<<<<< HEAD
-			{"name": "CheckNodeMemoryPressure"},
-=======
-			{"name": "PodToleratesNodeTaints"},
->>>>>>> 577f5a87
 			{"name": "CheckNodeDiskPressure"},
 			{"name": "CheckNodePIDPressure"},
 			{"name": "CheckNodeCondition"},
@@ -930,11 +855,6 @@
 					{Name: "HostName"},
 					{Name: "NoDiskConflict"},
 					{Name: "NoVolumeZoneConflict"},
-<<<<<<< HEAD
-					{Name: "CheckNodeMemoryPressure"},
-=======
-					{Name: "PodToleratesNodeTaints"},
->>>>>>> 577f5a87
 					{Name: "CheckNodeDiskPressure"},
 					{Name: "CheckNodePIDPressure"},
 					{Name: "CheckNodeCondition"},
@@ -997,11 +917,6 @@
 			{"name": "HostName"},
 			{"name": "NoDiskConflict"},
 			{"name": "NoVolumeZoneConflict"},
-<<<<<<< HEAD
-			{"name": "CheckNodeMemoryPressure"},
-=======
-			{"name": "PodToleratesNodeTaints"},
->>>>>>> 577f5a87
 			{"name": "CheckNodeDiskPressure"},
 			{"name": "CheckNodePIDPressure"},
 			{"name": "CheckNodeCondition"},
@@ -1059,11 +974,6 @@
 					{Name: "HostName"},
 					{Name: "NoDiskConflict"},
 					{Name: "NoVolumeZoneConflict"},
-<<<<<<< HEAD
-					{Name: "CheckNodeMemoryPressure"},
-=======
-					{Name: "PodToleratesNodeTaints"},
->>>>>>> 577f5a87
 					{Name: "CheckNodeDiskPressure"},
 					{Name: "CheckNodePIDPressure"},
 					{Name: "CheckNodeCondition"},
