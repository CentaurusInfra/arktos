package handler

import (
	"k8s.io/klog"
	v1 "k8s.io/kubernetes/pkg/apis/cloudgateway/v1"
	clientset "k8s.io/kubernetes/pkg/client/clientset/versioned"
	listers "k8s.io/kubernetes/pkg/client/listers/cloudgateway/v1"
)

// ServiceExposeHandler is a service expose object handler
type ServiceExposeHandler struct {
	serviceLister listers.EServiceLister
	siteLister    listers.ESiteLister
	gatewayClient clientset.Interface
<<<<<<< HEAD
}

// ServiceExposeObj
type ServiceExposeObj struct {
	serviceExpose v1.ServiceExpose
	service       v1.EService
	serviceSite   v1.ESite
	clientSite    v1.ESite
}

// NewServiceExposeHandler creates a new ServiceExposeHandler
func NewServiceExposeHandler(serviceLister listers.EServiceLister, siteLister listers.ESiteLister,
	gatewayClient clientset.Interface) *ServiceExposeHandler {
	se := &ServiceExposeHandler{
		serviceLister: serviceLister,
		siteLister:    siteLister,
		gatewayClient: gatewayClient,
	}
	return se
}

func (h *ServiceExposeHandler) RequestVirtualPresence(site *v1.ESite, serviceExpose *v1.ServiceExpose) (string, error) {
	return "", nil
}

func (h *ServiceExposeHandler) ReleaseVirtualPresence(site *v1.ESite, serviceExpose *v1.ServiceExpose,
	virtualPresenceIp string) error {
	return nil
}

// Handle the service expose request
// 1. Generate traffic flows from the request
//    traffic flows contains the site and flows basic info
// 2. Send the traffic flows control message to the dataflow model if the associated site is
//    in the cloud, or send it to the associated site from the hub communication tunnel
// 3. The dataflow model can be implemented use the driver/adapter mode, if use transform mechanism data flow
//    by openvswitch, it can work with tap/tun device to do the data flow. In this case, hub communication tunnel
//    must support the Binary Message transfer
func (h *ServiceExposeHandler) ObjectCreated(tenant string, namespace string, obj interface{}) {
	se := obj.(*v1.ServiceExpose)
	klog.V(4).Info("ServiceExposeHandler.ObjectCreated: %v", se)

	// Get the service expose obj
	seObj, err := h.getServiceExposeObj(tenant, namespace, se)
	if err != nil {
		// Update service expose to wrong status and return
		// TODO(nkwangjun): update record to detail message
		nerr := h.updateServiceExposeStatus(se, v1.ServiceExposeError, namespace, tenant)
		if nerr != nil {
			klog.Error("UpdateServiceExpose to error failed, service expose:%v, err:%v", se, nerr)
		}
		return
	}

	// If service virtual presence ip is assigned, do check and update
	if seObj.serviceExpose.VirtualPresenceIp != "" {
		klog.V(4).Infof("ServiceExpose virtual presence ip for service is assigned, se:%v", se)
		// NOTE(nkwangjun): add check and update here later
	} else {
		// Do request virtual presence ip
		klog.V(4).Infof("ServiceExpose try to get one virtual presence ip in site:%v", seObj.clientSite)
		virtualPresenceIp, err := h.RequestVirtualPresence(&seObj.clientSite, se)
		if err != nil {
			klog.Errorf("Request virtual presence ip for service error, se:%v, err:%v", se, err)
			// TODO(nkwangjun): update record to detail message
			nerr := h.updateServiceExposeStatus(se, v1.ServiceExposeError, namespace, tenant)
			if nerr != nil {
				klog.Error("UpdateServiceExpose to error failed, %v, err:%v", se, nerr)
			}
			return
		}

		// Update virtual presence ip for service
		seCopy := seObj.serviceExpose.DeepCopy()
		seCopy.VirtualPresenceIp = virtualPresenceIp
		se, err = h.gatewayClient.CloudgatewayV1().ServiceExposesWithMultiTenancy(namespace, tenant).Update(seCopy)
		if err != nil {
			klog.Errorf("Update virtual presence ip for se error, se:%v, err:%v", se, err)
			// TODO(nkwangjun): update record to detail message
			err = h.ReleaseVirtualPresence(&seObj.clientSite, se, virtualPresenceIp)
			if err != nil {
				klog.Errorf("Release virtual presence for service error, se:%v, err:%v", se, err)
			}
			return
		}
	}

	for _, eClient := range se.AllowedClients {
		// If eClient virtual presence ip is assigned, do check and update
		if eClient.VirtualPresenceIp != "" {
			klog.V(4).Infof("ServiceExpose virtual presence ip for eClient:%s is assigned, se:%v",
				eClient.Ip, se)
			// NOTE(nkwangjun): add check and update here later
		} else {
			// Do request virtual presence ip
			klog.V(4).Infof("ServiceExpose try to get one virtual presence ip in site:%v", seObj.serviceSite)
			virtualPresenceIp, err := h.RequestVirtualPresence(&seObj.serviceSite, se)
			if err != nil {
				klog.Errorf("Request virtual presence ip for service error, se:%v, err:%v", se, err)
				// TODO(nkwangjun): update record to detail message
				nerr := h.updateServiceExposeStatus(se, v1.ServiceExposeError, namespace, tenant)
				if nerr != nil {
					klog.Error("UpdateServiceExpose to error failed, %v, err:%v", se, nerr)
				}
				return
			}

			// Update virtual presence ip for service
			seCopy := se.DeepCopy()
			seCopy.VirtualPresenceIp = virtualPresenceIp
			se, err = h.gatewayClient.CloudgatewayV1().ServiceExposesWithMultiTenancy(namespace, tenant).Update(seCopy)
			if err != nil {
				klog.Errorf("Update virtual presence ip for se error, se:%v, err:%v", se, err)
				// TODO(nkwangjun): update record to detail message
				nerr := h.ReleaseVirtualPresence(&seObj.serviceSite, se, virtualPresenceIp)
				if nerr != nil {
					klog.Errorf("Release virtual presence for service error, se:%v, err:%v", se, nerr)
				}
				return
			}

			klog.V(4).Infof("Request and update virtual presence ip success for eClient, vp:%s, se:%v",
				virtualPresenceIp, se)
		}
	}

	// Update service expose with virtual presence ready
	seObj.serviceExpose = *se

	// Send traffic flow required info
	// 1. Send to the service site
	// 2. Send to the server site
	// 3. Record event every step
	// 4. Update status of the service expose
	// 5. If associated gateway not be assigned, wait until the message send successful
	h.syncServiceExpose(seObj)
}

func (h *ServiceExposeHandler) updateVirtualPresenceForEClient(se *v1.ServiceExpose, eSite *v1.ESite,
	namespace string, tenant string) error {
	for _, eClient := range se.AllowedClients {
		// If eClient virtual presence ip is assigned, do check and update
		if eClient.VirtualPresenceIp != "" {
			klog.V(4).Infof("ServiceExpose virtual presence ip for eClient:%s is assigned, se:%v",
				eClient.Ip, se)
			// NOTE(nkwangjun): add check and update here later
		} else {
			// Do request virtual presence ip
			klog.V(4).Infof("ServiceExpose try to get one virtual presence ip in site:%v", eSite)
			virtualPresenceIp, err := h.RequestVirtualPresence(eSite, se)
			if err != nil {
				klog.Errorf("Request virtual presence ip for service error, se:%v, err:%v", se, err)
				return err
			}

			// Update virtual presence ip for service
			seCopy := se.DeepCopy()
			seCopy.VirtualPresenceIp = virtualPresenceIp
			_, err = h.gatewayClient.CloudgatewayV1().ServiceExposesWithMultiTenancy(namespace, tenant).Update(seCopy)
			if err != nil {
				klog.Errorf("Update virtual presence ip for se error, se:%v, err:%v", se, err)
				// TODO(nkwangjun): update record to detail message
				nerr := h.ReleaseVirtualPresence(eSite, se, virtualPresenceIp)
				if nerr != nil {
					klog.Errorf("Release virtual presence for service error, se:%v, err:%v", se, nerr)
				}
				return err
			}

			klog.V(4).Infof("Request and update virtual presence ip success for eClient, vp:%s, se:%v",
				virtualPresenceIp, se)
		}
	}
	return nil
}

func (h *ServiceExposeHandler) updateServiceExposeStatus(serviceExpose *v1.ServiceExpose,
	phase v1.ServiceExposePhase, namespace string, tenant string) error {
	// NEVER modify objects from the store. It's a read-only, local cache.
	// We can use DeepCopy() to make a deep copy of original object and modify this copy
	// Or create a copy manually for better performance
	se := serviceExpose.DeepCopy()
	se.Status = v1.ServiceExposeStatus{Phase: phase}
	_, err := h.gatewayClient.CloudgatewayV1().ServiceExposesWithMultiTenancy(namespace, tenant).Update(se)
	return err
}

func (h *ServiceExposeHandler) syncServiceExpose(seObj *ServiceExposeObj) {
	klog.V(4).Infof("Sync service expose:%v", seObj)
}

func (h *ServiceExposeHandler) getServiceExposeObj(tenant string, namespace string, expose *v1.ServiceExpose) (
	*ServiceExposeObj, error) {
	seObj := &ServiceExposeObj{
		serviceExpose: *expose,
	}

	// Check the service by expose
	serviceName := expose.EServiceName
	service, err := h.serviceLister.EServicesWithMultiTenancy(namespace, tenant).Get(serviceName)
	if err != nil {
		klog.Errorf("Get service in service expose error, service expose:%v, service name:%s", expose,
			serviceName)
		return nil, err
	}

	seObj.service = *service

	// Check the site of the service
	serviceSite, err := h.siteLister.ESitesWithMultiTenancy(namespace, tenant).Get(service.ESiteName)
	if err != nil {
		klog.Errorf("Get site from service error, service:%v", service)
		return nil, err
	}

	seObj.serviceSite = *serviceSite

	// Check the site of the client
	clientSite, err := h.siteLister.ESitesWithMultiTenancy(namespace, tenant).Get(expose.ESiteName)
	if err != nil {
		klog.Errorf("Get site from expose client error, expose:%v", expose)
		return nil, err
	}

	seObj.clientSite = *clientSite
	return seObj, nil
}

=======

	// Map edge site name to the allocated virtual presence info
	virtualPresenceMap map[string]VirtualPresenceInfo
}

// Allocated VirtualPresence info
type VirtualPresenceInfo struct {
	cidr         string
	allocatedIps []string
}

// ServiceExposeObj
type ServiceExposeObj struct {
	serviceExpose v1.ServiceExpose
	service       v1.EService
	serviceSite   v1.ESite
	clientSite    v1.ESite
}

// NewServiceExposeHandler creates a new ServiceExposeHandler
func NewServiceExposeHandler(serviceLister listers.EServiceLister, siteLister listers.ESiteLister,
	gatewayClient clientset.Interface) *ServiceExposeHandler {
	se := &ServiceExposeHandler{
		serviceLister: serviceLister,
		siteLister:    siteLister,
		gatewayClient: gatewayClient,
		virtualPresenceMap: map[string]VirtualPresenceInfo{},
	}

	// Init map here
	return se
}

// Request a un used virtual presence ip in the network of the site
func (h *ServiceExposeHandler) RequestVirtualPresence(site *v1.ESite, serviceExpose *v1.ServiceExpose) (string, error) {

	return "", nil
}

func (h *ServiceExposeHandler) ReleaseVirtualPresence(site *v1.ESite, serviceExpose *v1.ServiceExpose,
	virtualPresenceIp string) error {
	return nil
}

// Handle the service expose request
// 1. Generate traffic flows from the request
//    traffic flows contains the site and flows basic info
// 2. Send the traffic flows control message to the dataflow model if the associated site is
//    in the cloud, or send it to the associated site from the hub communication tunnel
// 3. The dataflow model can be implemented use the driver/adapter mode, if use transform mechanism data flow
//    by openvswitch, it can work with tap/tun device to do the data flow. In this case, hub communication tunnel
//    must support the Binary Message transfer
func (h *ServiceExposeHandler) ObjectCreated(tenant string, namespace string, obj interface{}) {
	se := obj.(*v1.ServiceExpose)
	klog.V(4).Info("ServiceExposeHandler.ObjectCreated: %v", se)

	// Get the service expose obj
	seObj, err := h.getServiceExposeObj(tenant, namespace, se)
	if err != nil {
		// Update service expose to wrong status and return
		// TODO(nkwangjun): update record to detail message
		nerr := h.updateServiceExposeStatus(se, v1.ServiceExposeError, namespace, tenant)
		if nerr != nil {
			klog.Error("UpdateServiceExpose to error failed, service expose:%v, err:%v", se, nerr)
		}
		return
	}

	// If service virtual presence ip is assigned, do check and update
	if seObj.serviceExpose.VirtualPresenceIp != "" {
		klog.V(4).Infof("ServiceExpose virtual presence ip for service is assigned, se:%v", se)
		// NOTE(nkwangjun): add check and update here later
	} else {
		// Do request virtual presence ip
		klog.V(4).Infof("ServiceExpose try to get one virtual presence ip in site:%v", seObj.clientSite)
		virtualPresenceIp, err := h.RequestVirtualPresence(&seObj.clientSite, se)
		if err != nil {
			klog.Errorf("Request virtual presence ip for service error, se:%v, err:%v", se, err)
			// TODO(nkwangjun): update record to detail message
			nerr := h.updateServiceExposeStatus(se, v1.ServiceExposeError, namespace, tenant)
			if nerr != nil {
				klog.Error("UpdateServiceExpose to error failed, %v, err:%v", se, nerr)
			}
			return
		}

		// Update virtual presence ip for service
		seCopy := seObj.serviceExpose.DeepCopy()
		seCopy.VirtualPresenceIp = virtualPresenceIp
		se, err = h.gatewayClient.CloudgatewayV1().ServiceExposesWithMultiTenancy(namespace, tenant).Update(seCopy)
		if err != nil {
			klog.Errorf("Update virtual presence ip for se error, se:%v, err:%v", se, err)
			// TODO(nkwangjun): update record to detail message
			err = h.ReleaseVirtualPresence(&seObj.clientSite, se, virtualPresenceIp)
			if err != nil {
				klog.Errorf("Release virtual presence for service error, se:%v, err:%v", se, err)
			}
			return
		}
	}

	for _, eClient := range se.AllowedClients {
		// If eClient virtual presence ip is assigned, do check and update
		if eClient.VirtualPresenceIp != "" {
			klog.V(4).Infof("ServiceExpose virtual presence ip for eClient:%s is assigned, se:%v",
				eClient.Ip, se)
			// NOTE(nkwangjun): add check and update here later
		} else {
			// Do request virtual presence ip
			klog.V(4).Infof("ServiceExpose try to get one virtual presence ip in site:%v", seObj.serviceSite)
			virtualPresenceIp, err := h.RequestVirtualPresence(&seObj.serviceSite, se)
			if err != nil {
				klog.Errorf("Request virtual presence ip for service error, se:%v, err:%v", se, err)
				// TODO(nkwangjun): update record to detail message
				nerr := h.updateServiceExposeStatus(se, v1.ServiceExposeError, namespace, tenant)
				if nerr != nil {
					klog.Error("UpdateServiceExpose to error failed, %v, err:%v", se, nerr)
				}
				return
			}

			// Update virtual presence ip for service
			seCopy := se.DeepCopy()
			seCopy.VirtualPresenceIp = virtualPresenceIp
			se, err = h.gatewayClient.CloudgatewayV1().ServiceExposesWithMultiTenancy(namespace, tenant).Update(seCopy)
			if err != nil {
				klog.Errorf("Update virtual presence ip for se error, se:%v, err:%v", se, err)
				// TODO(nkwangjun): update record to detail message
				nerr := h.ReleaseVirtualPresence(&seObj.serviceSite, se, virtualPresenceIp)
				if nerr != nil {
					klog.Errorf("Release virtual presence for service error, se:%v, err:%v", se, nerr)
				}
				return
			}

			klog.V(4).Infof("Request and update virtual presence ip success for eClient, vp:%s, se:%v",
				virtualPresenceIp, se)
		}
	}

	// Update service expose with virtual presence ready
	seObj.serviceExpose = *se

	// Send traffic flow required info
	// 1. Send to the service site
	// 2. Send to the server site
	// 3. Record event every step
	// 4. Update status of the service expose
	// 5. If associated gateway not be assigned, wait until the message send successful
	h.syncServiceExpose(seObj)
}

func (h *ServiceExposeHandler) updateVirtualPresenceForEClient(se *v1.ServiceExpose, eSite *v1.ESite,
	namespace string, tenant string) error {
	for _, eClient := range se.AllowedClients {
		// If eClient virtual presence ip is assigned, do check and update
		if eClient.VirtualPresenceIp != "" {
			klog.V(4).Infof("ServiceExpose virtual presence ip for eClient:%s is assigned, se:%v",
				eClient.Ip, se)
			// NOTE(nkwangjun): add check and update here later
		} else {
			// Do request virtual presence ip
			klog.V(4).Infof("ServiceExpose try to get one virtual presence ip in site:%v", eSite)
			virtualPresenceIp, err := h.RequestVirtualPresence(eSite, se)
			if err != nil {
				klog.Errorf("Request virtual presence ip for service error, se:%v, err:%v", se, err)
				return err
			}

			// Update virtual presence ip for service
			seCopy := se.DeepCopy()
			seCopy.VirtualPresenceIp = virtualPresenceIp
			_, err = h.gatewayClient.CloudgatewayV1().ServiceExposesWithMultiTenancy(namespace, tenant).Update(seCopy)
			if err != nil {
				klog.Errorf("Update virtual presence ip for se error, se:%v, err:%v", se, err)
				// TODO(nkwangjun): update record to detail message
				nerr := h.ReleaseVirtualPresence(eSite, se, virtualPresenceIp)
				if nerr != nil {
					klog.Errorf("Release virtual presence for service error, se:%v, err:%v", se, nerr)
				}
				return err
			}

			klog.V(4).Infof("Request and update virtual presence ip success for eClient, vp:%s, se:%v",
				virtualPresenceIp, se)
		}
	}
	return nil
}

func (h *ServiceExposeHandler) updateServiceExposeStatus(serviceExpose *v1.ServiceExpose,
	phase v1.ServiceExposePhase, namespace string, tenant string) error {
	// NEVER modify objects from the store. It's a read-only, local cache.
	// We can use DeepCopy() to make a deep copy of original object and modify this copy
	// Or create a copy manually for better performance
	se := serviceExpose.DeepCopy()
	se.Status = v1.ServiceExposeStatus{Phase: phase}
	_, err := h.gatewayClient.CloudgatewayV1().ServiceExposesWithMultiTenancy(namespace, tenant).Update(se)
	return err
}

func (h *ServiceExposeHandler) syncServiceExpose(seObj *ServiceExposeObj) {
	klog.V(4).Infof("Sync service expose:%v", seObj)
}

func (h *ServiceExposeHandler) getServiceExposeObj(tenant string, namespace string, expose *v1.ServiceExpose) (
	*ServiceExposeObj, error) {
	seObj := &ServiceExposeObj{
		serviceExpose: *expose,
	}

	// Check the service by expose
	serviceName := expose.EServiceName
	service, err := h.serviceLister.EServicesWithMultiTenancy(namespace, tenant).Get(serviceName)
	if err != nil {
		klog.Errorf("Get service in service expose error, service expose:%v, service name:%s", expose,
			serviceName)
		return nil, err
	}

	seObj.service = *service

	// Check the site of the service
	serviceSite, err := h.siteLister.ESitesWithMultiTenancy(namespace, tenant).Get(service.ESiteName)
	if err != nil {
		klog.Errorf("Get site from service error, service:%v", service)
		return nil, err
	}

	seObj.serviceSite = *serviceSite

	// Check the site of the client
	clientSite, err := h.siteLister.ESitesWithMultiTenancy(namespace, tenant).Get(expose.ESiteName)
	if err != nil {
		klog.Errorf("Get site from expose client error, expose:%v", expose)
		return nil, err
	}

	seObj.clientSite = *clientSite
	return seObj, nil
}

>>>>>>> 2a2f3ddd
func (h *ServiceExposeHandler) ObjectDeleted(tenant string, namespace string, obj interface{}) {
	se := obj.(*v1.ServiceExpose)
	klog.V(4).Info("ServiceExposeHandler.ObjectDeleted: %v", se)

	// Transform the service expose to obj
	seObj, err := h.getServiceExposeObj(tenant, namespace, se)
	if err != nil {
		// Update service expose to wrong status and return
		klog.Errorf("Get service expose error:%v", err)
	}

	if seObj == nil {
		return
	}

	// Release policy
	h.releaseServiceExpose(seObj)
}

func (h *ServiceExposeHandler) releaseServiceExpose(seObj *ServiceExposeObj) {
	klog.V(4).Infof("Release service expose:%v", seObj)

	// TODO(nkwangjun): release the policy rules
}<|MERGE_RESOLUTION|>--- conflicted
+++ resolved
@@ -12,7 +12,15 @@
 	serviceLister listers.EServiceLister
 	siteLister    listers.ESiteLister
 	gatewayClient clientset.Interface
-<<<<<<< HEAD
+
+	// Map edge site name to the allocated virtual presence info
+	virtualPresenceMap map[string]VirtualPresenceInfo
+}
+
+// Allocated VirtualPresence info
+type VirtualPresenceInfo struct {
+	cidr         string
+	allocatedIps []string
 }
 
 // ServiceExposeObj
@@ -30,11 +38,16 @@
 		serviceLister: serviceLister,
 		siteLister:    siteLister,
 		gatewayClient: gatewayClient,
-	}
+		virtualPresenceMap: map[string]VirtualPresenceInfo{},
+	}
+
+	// Init map here
 	return se
 }
 
+// Request a un used virtual presence ip in the network of the site
 func (h *ServiceExposeHandler) RequestVirtualPresence(site *v1.ESite, serviceExpose *v1.ServiceExpose) (string, error) {
+
 	return "", nil
 }
 
@@ -241,250 +254,6 @@
 	return seObj, nil
 }
 
-=======
-
-	// Map edge site name to the allocated virtual presence info
-	virtualPresenceMap map[string]VirtualPresenceInfo
-}
-
-// Allocated VirtualPresence info
-type VirtualPresenceInfo struct {
-	cidr         string
-	allocatedIps []string
-}
-
-// ServiceExposeObj
-type ServiceExposeObj struct {
-	serviceExpose v1.ServiceExpose
-	service       v1.EService
-	serviceSite   v1.ESite
-	clientSite    v1.ESite
-}
-
-// NewServiceExposeHandler creates a new ServiceExposeHandler
-func NewServiceExposeHandler(serviceLister listers.EServiceLister, siteLister listers.ESiteLister,
-	gatewayClient clientset.Interface) *ServiceExposeHandler {
-	se := &ServiceExposeHandler{
-		serviceLister: serviceLister,
-		siteLister:    siteLister,
-		gatewayClient: gatewayClient,
-		virtualPresenceMap: map[string]VirtualPresenceInfo{},
-	}
-
-	// Init map here
-	return se
-}
-
-// Request a un used virtual presence ip in the network of the site
-func (h *ServiceExposeHandler) RequestVirtualPresence(site *v1.ESite, serviceExpose *v1.ServiceExpose) (string, error) {
-
-	return "", nil
-}
-
-func (h *ServiceExposeHandler) ReleaseVirtualPresence(site *v1.ESite, serviceExpose *v1.ServiceExpose,
-	virtualPresenceIp string) error {
-	return nil
-}
-
-// Handle the service expose request
-// 1. Generate traffic flows from the request
-//    traffic flows contains the site and flows basic info
-// 2. Send the traffic flows control message to the dataflow model if the associated site is
-//    in the cloud, or send it to the associated site from the hub communication tunnel
-// 3. The dataflow model can be implemented use the driver/adapter mode, if use transform mechanism data flow
-//    by openvswitch, it can work with tap/tun device to do the data flow. In this case, hub communication tunnel
-//    must support the Binary Message transfer
-func (h *ServiceExposeHandler) ObjectCreated(tenant string, namespace string, obj interface{}) {
-	se := obj.(*v1.ServiceExpose)
-	klog.V(4).Info("ServiceExposeHandler.ObjectCreated: %v", se)
-
-	// Get the service expose obj
-	seObj, err := h.getServiceExposeObj(tenant, namespace, se)
-	if err != nil {
-		// Update service expose to wrong status and return
-		// TODO(nkwangjun): update record to detail message
-		nerr := h.updateServiceExposeStatus(se, v1.ServiceExposeError, namespace, tenant)
-		if nerr != nil {
-			klog.Error("UpdateServiceExpose to error failed, service expose:%v, err:%v", se, nerr)
-		}
-		return
-	}
-
-	// If service virtual presence ip is assigned, do check and update
-	if seObj.serviceExpose.VirtualPresenceIp != "" {
-		klog.V(4).Infof("ServiceExpose virtual presence ip for service is assigned, se:%v", se)
-		// NOTE(nkwangjun): add check and update here later
-	} else {
-		// Do request virtual presence ip
-		klog.V(4).Infof("ServiceExpose try to get one virtual presence ip in site:%v", seObj.clientSite)
-		virtualPresenceIp, err := h.RequestVirtualPresence(&seObj.clientSite, se)
-		if err != nil {
-			klog.Errorf("Request virtual presence ip for service error, se:%v, err:%v", se, err)
-			// TODO(nkwangjun): update record to detail message
-			nerr := h.updateServiceExposeStatus(se, v1.ServiceExposeError, namespace, tenant)
-			if nerr != nil {
-				klog.Error("UpdateServiceExpose to error failed, %v, err:%v", se, nerr)
-			}
-			return
-		}
-
-		// Update virtual presence ip for service
-		seCopy := seObj.serviceExpose.DeepCopy()
-		seCopy.VirtualPresenceIp = virtualPresenceIp
-		se, err = h.gatewayClient.CloudgatewayV1().ServiceExposesWithMultiTenancy(namespace, tenant).Update(seCopy)
-		if err != nil {
-			klog.Errorf("Update virtual presence ip for se error, se:%v, err:%v", se, err)
-			// TODO(nkwangjun): update record to detail message
-			err = h.ReleaseVirtualPresence(&seObj.clientSite, se, virtualPresenceIp)
-			if err != nil {
-				klog.Errorf("Release virtual presence for service error, se:%v, err:%v", se, err)
-			}
-			return
-		}
-	}
-
-	for _, eClient := range se.AllowedClients {
-		// If eClient virtual presence ip is assigned, do check and update
-		if eClient.VirtualPresenceIp != "" {
-			klog.V(4).Infof("ServiceExpose virtual presence ip for eClient:%s is assigned, se:%v",
-				eClient.Ip, se)
-			// NOTE(nkwangjun): add check and update here later
-		} else {
-			// Do request virtual presence ip
-			klog.V(4).Infof("ServiceExpose try to get one virtual presence ip in site:%v", seObj.serviceSite)
-			virtualPresenceIp, err := h.RequestVirtualPresence(&seObj.serviceSite, se)
-			if err != nil {
-				klog.Errorf("Request virtual presence ip for service error, se:%v, err:%v", se, err)
-				// TODO(nkwangjun): update record to detail message
-				nerr := h.updateServiceExposeStatus(se, v1.ServiceExposeError, namespace, tenant)
-				if nerr != nil {
-					klog.Error("UpdateServiceExpose to error failed, %v, err:%v", se, nerr)
-				}
-				return
-			}
-
-			// Update virtual presence ip for service
-			seCopy := se.DeepCopy()
-			seCopy.VirtualPresenceIp = virtualPresenceIp
-			se, err = h.gatewayClient.CloudgatewayV1().ServiceExposesWithMultiTenancy(namespace, tenant).Update(seCopy)
-			if err != nil {
-				klog.Errorf("Update virtual presence ip for se error, se:%v, err:%v", se, err)
-				// TODO(nkwangjun): update record to detail message
-				nerr := h.ReleaseVirtualPresence(&seObj.serviceSite, se, virtualPresenceIp)
-				if nerr != nil {
-					klog.Errorf("Release virtual presence for service error, se:%v, err:%v", se, nerr)
-				}
-				return
-			}
-
-			klog.V(4).Infof("Request and update virtual presence ip success for eClient, vp:%s, se:%v",
-				virtualPresenceIp, se)
-		}
-	}
-
-	// Update service expose with virtual presence ready
-	seObj.serviceExpose = *se
-
-	// Send traffic flow required info
-	// 1. Send to the service site
-	// 2. Send to the server site
-	// 3. Record event every step
-	// 4. Update status of the service expose
-	// 5. If associated gateway not be assigned, wait until the message send successful
-	h.syncServiceExpose(seObj)
-}
-
-func (h *ServiceExposeHandler) updateVirtualPresenceForEClient(se *v1.ServiceExpose, eSite *v1.ESite,
-	namespace string, tenant string) error {
-	for _, eClient := range se.AllowedClients {
-		// If eClient virtual presence ip is assigned, do check and update
-		if eClient.VirtualPresenceIp != "" {
-			klog.V(4).Infof("ServiceExpose virtual presence ip for eClient:%s is assigned, se:%v",
-				eClient.Ip, se)
-			// NOTE(nkwangjun): add check and update here later
-		} else {
-			// Do request virtual presence ip
-			klog.V(4).Infof("ServiceExpose try to get one virtual presence ip in site:%v", eSite)
-			virtualPresenceIp, err := h.RequestVirtualPresence(eSite, se)
-			if err != nil {
-				klog.Errorf("Request virtual presence ip for service error, se:%v, err:%v", se, err)
-				return err
-			}
-
-			// Update virtual presence ip for service
-			seCopy := se.DeepCopy()
-			seCopy.VirtualPresenceIp = virtualPresenceIp
-			_, err = h.gatewayClient.CloudgatewayV1().ServiceExposesWithMultiTenancy(namespace, tenant).Update(seCopy)
-			if err != nil {
-				klog.Errorf("Update virtual presence ip for se error, se:%v, err:%v", se, err)
-				// TODO(nkwangjun): update record to detail message
-				nerr := h.ReleaseVirtualPresence(eSite, se, virtualPresenceIp)
-				if nerr != nil {
-					klog.Errorf("Release virtual presence for service error, se:%v, err:%v", se, nerr)
-				}
-				return err
-			}
-
-			klog.V(4).Infof("Request and update virtual presence ip success for eClient, vp:%s, se:%v",
-				virtualPresenceIp, se)
-		}
-	}
-	return nil
-}
-
-func (h *ServiceExposeHandler) updateServiceExposeStatus(serviceExpose *v1.ServiceExpose,
-	phase v1.ServiceExposePhase, namespace string, tenant string) error {
-	// NEVER modify objects from the store. It's a read-only, local cache.
-	// We can use DeepCopy() to make a deep copy of original object and modify this copy
-	// Or create a copy manually for better performance
-	se := serviceExpose.DeepCopy()
-	se.Status = v1.ServiceExposeStatus{Phase: phase}
-	_, err := h.gatewayClient.CloudgatewayV1().ServiceExposesWithMultiTenancy(namespace, tenant).Update(se)
-	return err
-}
-
-func (h *ServiceExposeHandler) syncServiceExpose(seObj *ServiceExposeObj) {
-	klog.V(4).Infof("Sync service expose:%v", seObj)
-}
-
-func (h *ServiceExposeHandler) getServiceExposeObj(tenant string, namespace string, expose *v1.ServiceExpose) (
-	*ServiceExposeObj, error) {
-	seObj := &ServiceExposeObj{
-		serviceExpose: *expose,
-	}
-
-	// Check the service by expose
-	serviceName := expose.EServiceName
-	service, err := h.serviceLister.EServicesWithMultiTenancy(namespace, tenant).Get(serviceName)
-	if err != nil {
-		klog.Errorf("Get service in service expose error, service expose:%v, service name:%s", expose,
-			serviceName)
-		return nil, err
-	}
-
-	seObj.service = *service
-
-	// Check the site of the service
-	serviceSite, err := h.siteLister.ESitesWithMultiTenancy(namespace, tenant).Get(service.ESiteName)
-	if err != nil {
-		klog.Errorf("Get site from service error, service:%v", service)
-		return nil, err
-	}
-
-	seObj.serviceSite = *serviceSite
-
-	// Check the site of the client
-	clientSite, err := h.siteLister.ESitesWithMultiTenancy(namespace, tenant).Get(expose.ESiteName)
-	if err != nil {
-		klog.Errorf("Get site from expose client error, expose:%v", expose)
-		return nil, err
-	}
-
-	seObj.clientSite = *clientSite
-	return seObj, nil
-}
-
->>>>>>> 2a2f3ddd
 func (h *ServiceExposeHandler) ObjectDeleted(tenant string, namespace string, obj interface{}) {
 	se := obj.(*v1.ServiceExpose)
 	klog.V(4).Info("ServiceExposeHandler.ObjectDeleted: %v", se)
