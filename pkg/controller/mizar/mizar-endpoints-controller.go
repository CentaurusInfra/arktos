/*
Copyright 2020 Authors of Arktos.

Licensed under the Apache License, Version 2.0 (the "License");
you may not use this file except in compliance with the License.
You may obtain a copy of the License at

    http://www.apache.org/licenses/LICENSE-2.0

Unless required by applicable law or agreed to in writing, software
distributed under the License is distributed on an "AS IS" BASIS,
WITHOUT WARRANTIES OR CONDITIONS OF ANY KIND, either express or implied.
See the License for the specific language governing permissions and
limitations under the License.

Reference:
(1) https://github.com/futurewei-cloud/arktos.git, arktos/pkg/controller/endpoints_controller
*/

package mizar

import (
	"fmt"
	"time"

	v1 "k8s.io/api/core/v1"
	metav1 "k8s.io/apimachinery/pkg/apis/meta/v1"
	utilruntime "k8s.io/apimachinery/pkg/util/runtime"
	"k8s.io/apimachinery/pkg/util/sets"
	"k8s.io/apimachinery/pkg/util/wait"
	coreinformers "k8s.io/client-go/informers/core/v1"
	"k8s.io/client-go/kubernetes"
	"k8s.io/client-go/kubernetes/scheme"
	v1core "k8s.io/client-go/kubernetes/typed/core/v1"
	corelisters "k8s.io/client-go/listers/core/v1"
	"k8s.io/client-go/tools/cache"
	"k8s.io/client-go/tools/record"
	"k8s.io/client-go/util/workqueue"
	"k8s.io/klog"
	"k8s.io/kubernetes/pkg/controller"
)

const (
	EndpointsKind          string = "Endpoints"
	Endpoints_Ready        string = "True"
	EndpointsStatusMessage string = "HANDLED"
	EndpointsNoChange      int    = 1
	EndpointsUpdate        int    = 2
	EndpointsResume        int    = 3
)

type ServiceEndpoint struct {
	name      string
	namespace string
	tenant    string
	addresses []string
	ports     []Ports
}

//frontPort: service' port, backendPort: endpoint' port
//protocol: network protocol TCP by default
type Ports struct {
	frontPort   string
	backendPort string
	protocol    string
}

type MizarEndpointsController struct {
	kubeclientset       *kubernetes.Clientset
	informer            coreinformers.EndpointsInformer
	informerSynced      cache.InformerSynced
	lister              corelisters.EndpointsLister
	serviceListerSynced cache.InformerSynced
	serviceLister       corelisters.ServiceLister
	recorder            record.EventRecorder
	queue               workqueue.RateLimitingInterface
	grpcHost            string
}

func NewMizarEndpointsController(kubeclientset *kubernetes.Clientset, endpointInformer coreinformers.EndpointsInformer, serviceInformer coreinformers.ServiceInformer, grpcHost string) (*MizarEndpointsController, error) {
	informer := endpointInformer
	eventBroadcaster := record.NewBroadcaster()
	recorder := eventBroadcaster.NewRecorder(scheme.Scheme, v1.EventSource{Component: "mizar-endpoints-controller"})
	eventBroadcaster.StartLogging(klog.Infof)
	eventBroadcaster.StartRecordingToSink(
		&v1core.EventSinkImpl{Interface: kubeclientset.CoreV1().EventsWithMultiTenancy(metav1.NamespaceAll, metav1.TenantAll)})
	queue := workqueue.NewRateLimitingQueue(workqueue.DefaultControllerRateLimiter())
	c := &MizarEndpointsController{
		kubeclientset:       kubeclientset,
		informer:            informer,
		informerSynced:      informer.Informer().HasSynced,
		lister:              informer.Lister(),
		serviceListerSynced: serviceInformer.Informer().HasSynced,
		serviceLister:       serviceInformer.Lister(),
		recorder:            recorder,
		queue:               queue,
		grpcHost:            grpcHost,
	}
	klog.Infof("Sending events to api server")
	informer.Informer().AddEventHandler(cache.ResourceEventHandlerFuncs{
		AddFunc: func(object interface{}) {
			key, err := controller.KeyFunc(object)
			if err != nil {
				utilruntime.HandleError(fmt.Errorf("couldn't get key for object %#v: %v", object, err))
				return
			}
			c.Enqueue(key, EventType_Create)
			klog.Infof("Create Endpoint - %v", key)
		},
		UpdateFunc: func(oldObject, newObject interface{}) {
			key1, err1 := controller.KeyFunc(oldObject)
			key2, err2 := controller.KeyFunc(newObject)
			if key1 == "" || key2 == "" || err1 != nil || err2 != nil {
				klog.Errorf("Unexpected string in queue; discarding - %v", key2)
				return
			}
			oldResource := oldObject.(*v1.Endpoints)
			newResource := newObject.(*v1.Endpoints)
			name := newResource.GetName()
			if name == "kube-controller-manager" || name == "kube-scheduler" {
				return
			}
			eventType, err := c.determineEventType(oldResource, newResource)
			if err != nil {
				klog.Errorf("Unexpected string in queue; discarding - %v ", key2)
				return
			}
			switch eventType {
			case EndpointsNoChange:
				{
					klog.Infof("No actual change in endpoints, discarding -%v ", key2)
					break
				}
			case EndpointsUpdate:
				{
					c.Enqueue(key2, EventType_Update)
					klog.Infof("Update Endpoints - %v", key2)
					break
				}
			case EndpointsResume:
				{
					c.Enqueue(key2, EventType_Resume)
					klog.Infof("Resume Endpoints - %v", key2)
				}
			default:
				{
					klog.Errorf("Unexpected Endpoints event; discarding - %v", key2)
					return
				}
			}
		},
		DeleteFunc: func(object interface{}) {
			key, err := controller.KeyFunc(object)
			if err != nil {
				utilruntime.HandleError(fmt.Errorf("couldn't get key for object %#v: %v", object, err))
				return
			}
			c.Enqueue(key, EventType_Delete)
		},
	})
	return c, nil
}

// Run starts an asynchronous loop that detects events of cluster nodes.
func (c *MizarEndpointsController) Run(workers int, stopCh <-chan struct{}) {
	defer utilruntime.HandleCrash()
	defer c.queue.ShutDown()
	klog.Infof("Starting endpoint controller")
	klog.Infof("Waiting cache to be synced")
	if ok := cache.WaitForCacheSync(stopCh, c.informerSynced); !ok {
		klog.Infof("Timeout expired during waiting for caches to sync.")
	}
	klog.Infof("Starting workers...")
	for i := 0; i < workers; i++ {
		go wait.Until(c.runWorker, time.Second, stopCh)
	}
	<-stopCh
	klog.Info("Shutting down endpoint controller")
}

// Enqueue puts key of the endpoints object in the work queue
// EventType: Create=0, Update=1, Delete=2, Resume=3
func (c *MizarEndpointsController) Enqueue(key string, eventType EventType) {
	c.queue.Add(KeyWithEventType{Key: key, EventType: eventType})
}

// Dequeue an item and process it
func (c *MizarEndpointsController) runWorker() {
	for {
		item, queueIsEmpty := c.queue.Get()
		if queueIsEmpty {
			return
			//break
		}
		c.process(item)
	}
}

// Parsing a item key and call gRPC request
func (c *MizarEndpointsController) process(item interface{}) {
	defer c.queue.Done(item)
	keyWithEventType, ok := item.(KeyWithEventType)
	if !ok {
		klog.Errorf("Unexpected item in queue - %v", keyWithEventType)
		c.queue.Forget(item)
		return
	}
	key := keyWithEventType.Key
	eventType := keyWithEventType.EventType
	tenant, namespace, epName, err := cache.SplitMetaTenantNamespaceKey(key)
	if err != nil {
		klog.Errorf("Unexpected string in queue; discarding: ", key)
		c.queue.Forget(item)
		return
	}
	ep, err := c.lister.EndpointsWithMultiTenancy(namespace, tenant).Get(epName)
	if err != nil {
		klog.Errorf("Failed to retrieve endpoint in local cache by namespace, tenant, name - %v, %v, %v", namespace, tenant, epName)
		c.queue.Forget(item)
		return
	}
	subsets := ep.Subsets
	if subsets == nil {
		klog.Warningf("Failed to retrieve endpoints subsets in local cache by tenant, name - %v, %v, %v", namespace, tenant, epName)
		c.queue.Forget(item)
		return
	}
	var serviceEndPoint ServiceEndpoint
	serviceEndPoint.name = epName
	for i := 0; i < len(subsets); i++ {
		subset := subsets[i]
		addresses := subset.Addresses
		ports := subset.Ports
		if addresses != nil && ports != nil {
			for j := 0; j < len(addresses); j++ {
				serviceEndPoint.addresses = append(serviceEndPoint.addresses, addresses[j].IP)
			}
			for j := 0; j < len(ports); j++ {
				epPort := ports[j].Port
				serviceEndPoint.ports = append(serviceEndPoint.ports, c.getPorts(namespace, tenant, epName, epPort))
			}
		}
	}
	result, err := c.gRPCRequest(eventType, serviceEndPoint)
	if !result {
		klog.Errorf("Failed endpoints processing -%v ", key)
		c.queue.AddRateLimited(item)
	} else {
		klog.Infof(" Processed endpoints - %v", key)
		c.queue.Forget(item)
	}
}

//Determine an event is NoChange, Update or Resume
func (c *MizarEndpointsController) determineEventType(resource1 *v1.Endpoints, resource2 *v1.Endpoints) (eventType int, err error) {
	if resource1 == nil || resource2 == nil {
		err = fmt.Errorf("It cannot determine null endpoints event type - endpoints1: %v, endpoints2:%v", resource1, resource2)
		return
	}
	epSubsets1 := resource1.Subsets
	epSubsets2 := resource2.Subsets
	subset1 := fmt.Sprintf("%v", epSubsets1)
	subset2 := fmt.Sprintf("%v", epSubsets2)
	if subset1 == subset2 {
		eventType = EndpointsNoChange
		return
	}
	var notReadyAddressSet sets.String
	var readyAddressSet sets.String
	for i := 0; i < len(epSubsets1); i++ {
		notReadyAddresses := epSubsets1[i].NotReadyAddresses
		for j := 0; j < len(notReadyAddresses); j++ {
			notReadyAddress := notReadyAddresses[j].IP
			notReadyAddressSet.Insert(notReadyAddress)
		}
	}
	for i := 0; i < len(epSubsets2); i++ {
		readyAddresses := epSubsets2[i].Addresses
		for j := 0; j < len(readyAddresses); j++ {
			readyAddress := readyAddresses[j].IP
			readyAddressSet.Insert(readyAddress)
		}
	}
	newReadyAddresses := readyAddressSet.Intersection(notReadyAddressSet)
	eventType = EndpointsUpdate
	if newReadyAddresses != nil {
		eventType = EndpointsResume
	}
	return
}

//This function returns front port, backend port, and protocol
//ServicePort: protocol, port (=service port = front port), targetPort (endpoint port = backend port)
//(e.g) ports: {protocol: TCP, port: 80,  targetPort: 9376 }
func (c *MizarEndpointsController) getPorts(namespace, tenant, epName string, epPort int32) Ports {
	var ports Ports
	service, err := c.serviceLister.ServicesWithMultiTenancy(namespace, tenant).Get(epName)
	if err != nil {
		klog.Errorf("Service not found - %s", epName)
		return ports
	}
	serviceports := service.Spec.Ports
	if serviceports == nil {
		klog.Errorf("Service ports are not found - %s", epName)
		return ports
	}
	for i := 0; i < len(serviceports); i++ {
		serviceport := serviceports[i]
		targetPort := serviceport.TargetPort.IntVal
		if targetPort == epPort {
			ports.frontPort = fmt.Sprintf("%s", serviceport.Port)
			ports.backendPort = fmt.Sprintf("%s", serviceport.TargetPort)
			ports.protocol = fmt.Sprintf("%s", serviceport.Protocol)
			return ports
		}
	}
	return ports
}

//gRPC request message, Integration is needed
func (c *MizarEndpointsController) gRPCRequest(event EventType, ep ServiceEndpoint) (response bool, err error) {
	client, ctx, conn, cancel, err := getGrpcClient(c.grpcHost)
	if err != nil {
		klog.Errorf("gRPC connection failed ", err)
		return false, err
	}
	defer conn.Close()
	defer cancel()
	var ports []*PortsMessage
	var resource BuiltinsServiceEndpointMessage
	if (ep.ports) != nil {
		for i := 0; i < len(ep.ports); i++ {
<<<<<<< HEAD
			portMessage := *PortsMessage{}
			portMessage.FrontendPort = ep.ports[i].frontPort
			portMessage.BackendPort = ep.ports[i].backendPort
			portMessage.Protocol = ep.ports[i].protocol
			ports = append(ports, portMessage)
=======
			// portMessage := PortsMessage{}
			// &portMessage{FrontendPort: ep.ports[i].frontPort, BackendPort: ep.ports[i].backendPort, Protocol: ep.ports[i].protocol}
			// portMessage.FrontendPort = ep.ports[i].frontPort
			// portMessage.BackendPort = ep.ports[i].backendPort
			// portMessage.Protocol = ep.ports[i].protocol
			portMessage := PortsMessage{ep.ports[i].frontPort, ep.ports[i].backendPort, ep.ports[i].protocol}
			ports = append(ports, &portMessage)
>>>>>>> 997a1688
			// ports[i].FrontendPort = ep.ports[i].frontPort
			// ports[i].BackendPort = ep.ports[i].backendPort
			// ports[i].Protocol = ep.ports[i].protocol
		}
	}
	resource = BuiltinsServiceEndpointMessage{
		Name:       ep.name,
		Namespace:  ep.namespace,
		Tenant:     ep.tenant,
		BackendIps: ep.addresses,
		Ports:      ports,
	}
	switch event {
	case EventType_Create:
		returnCode, err := client.CreateServiceEndpoint(ctx, &resource)
		if returnCode.Code != CodeType_OK {
			klog.Errorf("Endpoint creation failed on Mizar side - %v", err)
			return false, err
		}
	case EventType_Update:
		returnCode, err := client.UpdateServiceEndpoint(ctx, &resource)
		if returnCode.Code != CodeType_OK {
			klog.Errorf("Endpoint update failed on Mizar side - %v", err)
			return false, err
		}
	case EventType_Resume:
		returnCode, err := client.ResumeServiceEndpoint(ctx, &resource)
		if returnCode.Code != CodeType_OK {
			klog.Errorf("Endpoint resume failed on Mizar side - %v", err)
			return false, err
		}
	default:
		klog.Errorf("gRPC event is not correct", event)
		err = fmt.Errorf("gRPC event is not correct - %v", event)
		return false, err
	}
	klog.Infof("gRPC request is sent")
	return true, nil
}<|MERGE_RESOLUTION|>--- conflicted
+++ resolved
@@ -330,24 +330,8 @@
 	var resource BuiltinsServiceEndpointMessage
 	if (ep.ports) != nil {
 		for i := 0; i < len(ep.ports); i++ {
-<<<<<<< HEAD
-			portMessage := *PortsMessage{}
-			portMessage.FrontendPort = ep.ports[i].frontPort
-			portMessage.BackendPort = ep.ports[i].backendPort
-			portMessage.Protocol = ep.ports[i].protocol
-			ports = append(ports, portMessage)
-=======
-			// portMessage := PortsMessage{}
-			// &portMessage{FrontendPort: ep.ports[i].frontPort, BackendPort: ep.ports[i].backendPort, Protocol: ep.ports[i].protocol}
-			// portMessage.FrontendPort = ep.ports[i].frontPort
-			// portMessage.BackendPort = ep.ports[i].backendPort
-			// portMessage.Protocol = ep.ports[i].protocol
 			portMessage := PortsMessage{ep.ports[i].frontPort, ep.ports[i].backendPort, ep.ports[i].protocol}
 			ports = append(ports, &portMessage)
->>>>>>> 997a1688
-			// ports[i].FrontendPort = ep.ports[i].frontPort
-			// ports[i].BackendPort = ep.ports[i].backendPort
-			// ports[i].Protocol = ep.ports[i].protocol
 		}
 	}
 	resource = BuiltinsServiceEndpointMessage{
