/*
Copyright 2017 The Kubernetes Authors.
Copyright 2020 Authors of Arktos - file modified.

Licensed under the Apache License, Version 2.0 (the "License");
you may not use this file except in compliance with the License.
You may obtain a copy of the License at

    http://www.apache.org/licenses/LICENSE-2.0

Unless required by applicable law or agreed to in writing, software
distributed under the License is distributed on an "AS IS" BASIS,
WITHOUT WARRANTIES OR CONDITIONS OF ANY KIND, either express or implied.
See the License for the specific language governing permissions and
limitations under the License.
*/

package scheduler

import (
	"fmt"
	"k8s.io/apimachinery/pkg/fields"
	"k8s.io/apimachinery/pkg/labels"
	"sort"
	"sync"
	"testing"
	"time"

	v1 "k8s.io/api/core/v1"
	"k8s.io/client-go/kubernetes/fake"
	"k8s.io/kubernetes/pkg/controller/testutil"
	nodeutil "k8s.io/kubernetes/pkg/controller/util/node"

	metav1 "k8s.io/apimachinery/pkg/apis/meta/v1"
	clienttesting "k8s.io/client-go/testing"
)

var timeForControllerToProgress = 500 * time.Millisecond

func getPodFromClientset(clientset *fake.Clientset) GetPodFunc {
	return func(name, namespace, tenant string) (*v1.Pod, error) {
		return clientset.CoreV1().PodsWithMultiTenancy(namespace, tenant).Get(name, metav1.GetOptions{})
	}
}

func getNodeFromClientset(clientset *fake.Clientset) GetNodeFunc {
	return func(name string) (*v1.Node, error) {
		return clientset.CoreV1().Nodes().Get(name, metav1.GetOptions{})
	}
}

type podHolder struct {
	pod *v1.Pod
	sync.Mutex
}

func (p *podHolder) getPod(name, namespace, tenant string) (*v1.Pod, error) {
	p.Lock()
	defer p.Unlock()
	return p.pod, nil
}
func (p *podHolder) setPod(pod *v1.Pod) {
	p.Lock()
	defer p.Unlock()
	p.pod = pod
}

type nodeHolder struct {
	node *v1.Node
}

func (n *nodeHolder) getNode(name string) (*v1.Node, error) {
	return n.node, nil
}

func createNoExecuteTaint(index int) v1.Taint {
	now := metav1.Now()
	return v1.Taint{
		Key:       "testTaint" + fmt.Sprintf("%v", index),
		Value:     "test" + fmt.Sprintf("%v", index),
		Effect:    v1.TaintEffectNoExecute,
		TimeAdded: &now,
	}
}

func addToleration(pod *v1.Pod, index int, duration int64) *v1.Pod {
	if pod.Annotations == nil {
		pod.Annotations = map[string]string{}
	}
	if duration < 0 {
		pod.Spec.Tolerations = []v1.Toleration{{Key: "testTaint" + fmt.Sprintf("%v", index), Value: "test" + fmt.Sprintf("%v", index), Effect: v1.TaintEffectNoExecute}}

	} else {
		pod.Spec.Tolerations = []v1.Toleration{{Key: "testTaint" + fmt.Sprintf("%v", index), Value: "test" + fmt.Sprintf("%v", index), Effect: v1.TaintEffectNoExecute, TolerationSeconds: &duration}}
	}
	return pod
}

func addTaintsToNode(node *v1.Node, key, value string, indices []int) *v1.Node {
	taints := []v1.Taint{}
	for _, index := range indices {
		taints = append(taints, createNoExecuteTaint(index))
	}
	node.Spec.Taints = taints
	return node
}

func getFakeTPManagers(clientSet *fake.Clientset) []*nodeutil.TenantPartitionManager {
	tpManagers := make([]*nodeutil.TenantPartitionManager, 1)
	tpManagers[0] = &nodeutil.TenantPartitionManager{
		Client: clientSet,
<<<<<<< HEAD
		PodByNodeNameLister: func(nodeName string) ([]*v1.Pod, error) {
=======
		PodByNodeNameLister: func(nodeName string) ([]v1.Pod, error) {
>>>>>>> b84d2a6a
			selector := fields.SelectorFromSet(fields.Set{"spec.nodeName": nodeName})
			pods, err := clientSet.CoreV1().PodsWithMultiTenancy(v1.NamespaceAll, v1.TenantAll).List(metav1.ListOptions{
				FieldSelector: selector.String(),
				LabelSelector: labels.Everything().String(),
			})
			if err != nil {
<<<<<<< HEAD
				return []*v1.Pod{}, fmt.Errorf("failed to get Pods assigned to node %v", nodeName)
			}

			ret := make([]*v1.Pod, len(pods.Items))
			for i, p := range pods.Items {
				ret[i] = &p
			}
			return ret, nil
=======
				return []v1.Pod{}, fmt.Errorf("failed to get Pods assigned to node %v", nodeName)
			}
			return pods.Items, nil
>>>>>>> b84d2a6a
		},
	}
	return tpManagers
}

type timestampedPod struct {
	names     []string
	timestamp time.Duration
}

type durationSlice []timestampedPod

func (a durationSlice) Len() int           { return len(a) }
func (a durationSlice) Swap(i, j int)      { a[i], a[j] = a[j], a[i] }
func (a durationSlice) Less(i, j int) bool { return a[i].timestamp < a[j].timestamp }

func TestFilterNoExecuteTaints(t *testing.T) {
	taints := []v1.Taint{
		{
			Key:    "one",
			Value:  "one",
			Effect: v1.TaintEffectNoExecute,
		},
		{
			Key:    "two",
			Value:  "two",
			Effect: v1.TaintEffectNoSchedule,
		},
	}
	taints = getNoExecuteTaints(taints)
	if len(taints) != 1 || taints[0].Key != "one" {
		t.Errorf("Filtering doesn't work. Got %v", taints)
	}
}

func TestCreatePod(t *testing.T) {
	testCases := []struct {
		description  string
		pod          *v1.Pod
		taintedNodes map[string][]v1.Taint
		expectDelete bool
	}{
		{
			description:  "not scheduled - ignore",
			pod:          testutil.NewPod("pod1", ""),
			taintedNodes: map[string][]v1.Taint{},
			expectDelete: false,
		},
		{
			description:  "scheduled on untainted Node",
			pod:          testutil.NewPod("pod1", "node1"),
			taintedNodes: map[string][]v1.Taint{},
			expectDelete: false,
		},
		{
			description: "schedule on tainted Node",
			pod:         testutil.NewPod("pod1", "node1"),
			taintedNodes: map[string][]v1.Taint{
				"node1": {createNoExecuteTaint(1)},
			},
			expectDelete: true,
		},
		{
			description: "schedule on tainted Node with finite toleration",
			pod:         addToleration(testutil.NewPod("pod1", "node1"), 1, 100),
			taintedNodes: map[string][]v1.Taint{
				"node1": {createNoExecuteTaint(1)},
			},
			expectDelete: false,
		},
		{
			description: "schedule on tainted Node with infinite toleration",
			pod:         addToleration(testutil.NewPod("pod1", "node1"), 1, -1),
			taintedNodes: map[string][]v1.Taint{
				"node1": {createNoExecuteTaint(1)},
			},
			expectDelete: false,
		},
		{
			description: "schedule on tainted Node with infinite ivalid toleration",
			pod:         addToleration(testutil.NewPod("pod1", "node1"), 2, -1),
			taintedNodes: map[string][]v1.Taint{
				"node1": {createNoExecuteTaint(1)},
			},
			expectDelete: true,
		},
	}

	for _, item := range testCases {
		stopCh := make(chan struct{})
		fakeClientset := fake.NewSimpleClientset()

		controller := NewNoExecuteTaintManager(fakeClientset, getFakeTPManagers(fakeClientset), getNodeFromClientset(fakeClientset))
		controller.recorder = testutil.NewFakeRecorder()
		go controller.Run(stopCh)
		controller.taintedNodes = item.taintedNodes
		controller.PodUpdated(nil, item.pod, fakeClientset, (&podHolder{pod: item.pod}).getPod)
		// wait a bit
		time.Sleep(timeForControllerToProgress)

		podDeleted := false
		for _, action := range fakeClientset.Actions() {
			if action.GetVerb() == "delete" && action.GetResource().Resource == "pods" {
				podDeleted = true
			}
		}
		if podDeleted != item.expectDelete {
			t.Errorf("%v: Unexepected test result. Expected delete %v, got %v", item.description, item.expectDelete, podDeleted)
		}
		close(stopCh)
	}
}

func TestDeletePod(t *testing.T) {
	stopCh := make(chan struct{})
	fakeClientset := fake.NewSimpleClientset()
	controller := NewNoExecuteTaintManager(fakeClientset, getFakeTPManagers(fakeClientset), getNodeFromClientset(fakeClientset))
	controller.recorder = testutil.NewFakeRecorder()
	go controller.Run(stopCh)
	controller.taintedNodes = map[string][]v1.Taint{
		"node1": {createNoExecuteTaint(1)},
	}
	controller.PodUpdated(nil, testutil.NewPod("pod1", "node1"), fakeClientset, getPodFromClientset(fakeClientset))
	// wait a bit to see if nothing will panic
	time.Sleep(timeForControllerToProgress)
	close(stopCh)
}

func TestUpdatePod(t *testing.T) {
	testCases := []struct {
		description     string
		prevPod         *v1.Pod
		newPod          *v1.Pod
		taintedNodes    map[string][]v1.Taint
		expectDelete    bool
		additionalSleep time.Duration
	}{
		{
			description: "scheduling onto tainted Node",
			prevPod:     testutil.NewPod("pod1", ""),
			newPod:      testutil.NewPod("pod1", "node1"),
			taintedNodes: map[string][]v1.Taint{
				"node1": {createNoExecuteTaint(1)},
			},
			expectDelete: true,
		},
		{
			description: "scheduling onto tainted Node with toleration",
			prevPod:     addToleration(testutil.NewPod("pod1", ""), 1, -1),
			newPod:      addToleration(testutil.NewPod("pod1", "node1"), 1, -1),
			taintedNodes: map[string][]v1.Taint{
				"node1": {createNoExecuteTaint(1)},
			},
			expectDelete: false,
		},
		{
			description: "removing toleration",
			prevPod:     addToleration(testutil.NewPod("pod1", "node1"), 1, 100),
			newPod:      testutil.NewPod("pod1", "node1"),
			taintedNodes: map[string][]v1.Taint{
				"node1": {createNoExecuteTaint(1)},
			},
			expectDelete: true,
		},
		{
			description: "lengthening toleration shouldn't work",
			prevPod:     addToleration(testutil.NewPod("pod1", "node1"), 1, 1),
			newPod:      addToleration(testutil.NewPod("pod1", "node1"), 1, 100),
			taintedNodes: map[string][]v1.Taint{
				"node1": {createNoExecuteTaint(1)},
			},
			expectDelete:    true,
			additionalSleep: 1500 * time.Millisecond,
		},
	}

	for _, item := range testCases {
		stopCh := make(chan struct{})
		fakeClientset := fake.NewSimpleClientset()
		holder := &podHolder{}
		controller := NewNoExecuteTaintManager(fakeClientset, getFakeTPManagers(fakeClientset), getNodeFromClientset(fakeClientset))
		controller.recorder = testutil.NewFakeRecorder()
		go controller.Run(stopCh)
		controller.taintedNodes = item.taintedNodes

		holder.setPod(item.prevPod)
		controller.PodUpdated(nil, item.prevPod, fakeClientset, holder.getPod)
		fakeClientset.ClearActions()
		time.Sleep(timeForControllerToProgress)
		holder.setPod(item.newPod)
		controller.PodUpdated(item.prevPod, item.newPod, fakeClientset, holder.getPod)
		// wait a bit
		time.Sleep(timeForControllerToProgress)
		if item.additionalSleep > 0 {
			time.Sleep(item.additionalSleep)
		}

		podDeleted := false
		for _, action := range fakeClientset.Actions() {
			if action.GetVerb() == "delete" && action.GetResource().Resource == "pods" {
				podDeleted = true
			}
		}
		if podDeleted != item.expectDelete {
			t.Errorf("%v: Unexepected test result. Expected delete %v, got %v", item.description, item.expectDelete, podDeleted)
		}
		close(stopCh)
	}
}

func TestCreateNode(t *testing.T) {
	testCases := []struct {
		description  string
		pods         []v1.Pod
		node         *v1.Node
		expectDelete bool
	}{
		{
			description: "Creating Node matching already assigned Pod",
			pods: []v1.Pod{
				*testutil.NewPod("pod1", "node1"),
			},
			node:         testutil.NewNode("node1"),
			expectDelete: false,
		},
		{
			description: "Creating tainted Node matching already assigned Pod",
			pods: []v1.Pod{
				*testutil.NewPod("pod1", "node1"),
			},
			node:         addTaintsToNode(testutil.NewNode("node1"), "testTaint1", "taint1", []int{1}),
			expectDelete: true,
		},
		{
			description: "Creating tainted Node matching already assigned tolerating Pod",
			pods: []v1.Pod{
				*addToleration(testutil.NewPod("pod1", "node1"), 1, -1),
			},
			node:         addTaintsToNode(testutil.NewNode("node1"), "testTaint1", "taint1", []int{1}),
			expectDelete: false,
		},
	}

	for _, item := range testCases {
		stopCh := make(chan struct{})
		fakeClientset := fake.NewSimpleClientset(&v1.PodList{Items: item.pods})
		controller := NewNoExecuteTaintManager(fakeClientset, getFakeTPManagers(fakeClientset), (&nodeHolder{item.node}).getNode)
		controller.recorder = testutil.NewFakeRecorder()
		go controller.Run(stopCh)
		controller.NodeUpdated(nil, item.node)
		// wait a bit
		time.Sleep(timeForControllerToProgress)

		podDeleted := false
		for _, action := range fakeClientset.Actions() {
			if action.GetVerb() == "delete" && action.GetResource().Resource == "pods" {
				podDeleted = true
			}
		}
		if podDeleted != item.expectDelete {
			t.Errorf("%v: Unexepected test result. Expected delete %v, got %v", item.description, item.expectDelete, podDeleted)
		}
		close(stopCh)
	}
}

func TestDeleteNode(t *testing.T) {
	stopCh := make(chan struct{})
	fakeClientset := fake.NewSimpleClientset()
	controller := NewNoExecuteTaintManager(fakeClientset, getFakeTPManagers(fakeClientset), getNodeFromClientset(fakeClientset))
	controller.recorder = testutil.NewFakeRecorder()
	controller.taintedNodes = map[string][]v1.Taint{
		"node1": {createNoExecuteTaint(1)},
	}
	go controller.Run(stopCh)
	controller.NodeUpdated(testutil.NewNode("node1"), nil)
	// wait a bit to see if nothing will panic
	time.Sleep(timeForControllerToProgress)
	controller.taintedNodesLock.Lock()
	if _, ok := controller.taintedNodes["node1"]; ok {
		t.Error("Node should have been deleted from taintedNodes list")
	}
	controller.taintedNodesLock.Unlock()
	close(stopCh)
}

func TestUpdateNode(t *testing.T) {
	testCases := []struct {
		description     string
		pods            []v1.Pod
		oldNode         *v1.Node
		newNode         *v1.Node
		expectDelete    bool
		additionalSleep time.Duration
	}{
		{
			description: "Added taint",
			pods: []v1.Pod{
				*testutil.NewPod("pod1", "node1"),
			},
			oldNode:      testutil.NewNode("node1"),
			newNode:      addTaintsToNode(testutil.NewNode("node1"), "testTaint1", "taint1", []int{1}),
			expectDelete: true,
		},
		{
			description: "Added tolerated taint",
			pods: []v1.Pod{
				*addToleration(testutil.NewPod("pod1", "node1"), 1, 100),
			},
			oldNode:      testutil.NewNode("node1"),
			newNode:      addTaintsToNode(testutil.NewNode("node1"), "testTaint1", "taint1", []int{1}),
			expectDelete: false,
		},
		{
			description: "Only one added taint tolerated",
			pods: []v1.Pod{
				*addToleration(testutil.NewPod("pod1", "node1"), 1, 100),
			},
			oldNode:      testutil.NewNode("node1"),
			newNode:      addTaintsToNode(testutil.NewNode("node1"), "testTaint1", "taint1", []int{1, 2}),
			expectDelete: true,
		},
		{
			description: "Taint removed",
			pods: []v1.Pod{
				*addToleration(testutil.NewPod("pod1", "node1"), 1, 1),
			},
			oldNode:         addTaintsToNode(testutil.NewNode("node1"), "testTaint1", "taint1", []int{1}),
			newNode:         testutil.NewNode("node1"),
			expectDelete:    false,
			additionalSleep: 1500 * time.Millisecond,
		},
		{
			description: "Pod with multiple tolerations are evicted when first one runs out",
			pods: []v1.Pod{
				{
					ObjectMeta: metav1.ObjectMeta{
						Tenant:    metav1.TenantSystem,
						Namespace: "default",
						Name:      "pod1",
					},
					Spec: v1.PodSpec{
						NodeName: "node1",
						Tolerations: []v1.Toleration{
							{Key: "testTaint1", Value: "test1", Effect: v1.TaintEffectNoExecute, TolerationSeconds: &[]int64{1}[0]},
							{Key: "testTaint2", Value: "test2", Effect: v1.TaintEffectNoExecute, TolerationSeconds: &[]int64{100}[0]},
						},
					},
					Status: v1.PodStatus{
						Conditions: []v1.PodCondition{
							{
								Type:   v1.PodReady,
								Status: v1.ConditionTrue,
							},
						},
					},
				},
			},
			oldNode:         testutil.NewNode("node1"),
			newNode:         addTaintsToNode(testutil.NewNode("node1"), "testTaint1", "taint1", []int{1, 2}),
			expectDelete:    true,
			additionalSleep: 1500 * time.Millisecond,
		},
	}

	for _, item := range testCases {
		stopCh := make(chan struct{})
		fakeClientset := fake.NewSimpleClientset(&v1.PodList{Items: item.pods})
		controller := NewNoExecuteTaintManager(fakeClientset, getFakeTPManagers(fakeClientset), (&nodeHolder{item.newNode}).getNode)
		controller.recorder = testutil.NewFakeRecorder()
		go controller.Run(stopCh)
		controller.NodeUpdated(item.oldNode, item.newNode)
		// wait a bit
		time.Sleep(timeForControllerToProgress)
		if item.additionalSleep > 0 {
			time.Sleep(item.additionalSleep)
		}

		podDeleted := false
		for _, action := range fakeClientset.Actions() {
			if action.GetVerb() == "delete" && action.GetResource().Resource == "pods" {
				podDeleted = true
			}
		}
		if podDeleted != item.expectDelete {
			t.Errorf("%v: Unexepected test result. Expected delete %v, got %v", item.description, item.expectDelete, podDeleted)
		}
		close(stopCh)
	}
}

func TestUpdateNodeWithMultiplePods(t *testing.T) {
	testCases := []struct {
		description         string
		pods                []v1.Pod
		oldNode             *v1.Node
		newNode             *v1.Node
		expectedDeleteTimes durationSlice
	}{
		{
			description: "Pods with different toleration times are evicted appropriately",
			pods: []v1.Pod{
				*testutil.NewPod("pod1", "node1"),
				*addToleration(testutil.NewPod("pod2", "node1"), 1, 1),
				*addToleration(testutil.NewPod("pod3", "node1"), 1, -1),
			},
			oldNode: testutil.NewNode("node1"),
			newNode: addTaintsToNode(testutil.NewNode("node1"), "testTaint1", "taint1", []int{1}),
			expectedDeleteTimes: durationSlice{
				{[]string{"pod1"}, 0},
				{[]string{"pod2"}, time.Second},
			},
		},
		{
			description: "Evict all pods not matching all taints instantly",
			pods: []v1.Pod{
				*testutil.NewPod("pod1", "node1"),
				*addToleration(testutil.NewPod("pod2", "node1"), 1, 1),
				*addToleration(testutil.NewPod("pod3", "node1"), 1, -1),
			},
			oldNode: testutil.NewNode("node1"),
			newNode: addTaintsToNode(testutil.NewNode("node1"), "testTaint1", "taint1", []int{1, 2}),
			expectedDeleteTimes: durationSlice{
				{[]string{"pod1", "pod2", "pod3"}, 0},
			},
		},
	}

	for _, item := range testCases {
		t.Logf("Starting testcase %q", item.description)

		stopCh := make(chan struct{})
		fakeClientset := fake.NewSimpleClientset(&v1.PodList{Items: item.pods})
		sort.Sort(item.expectedDeleteTimes)
		controller := NewNoExecuteTaintManager(fakeClientset, getFakeTPManagers(fakeClientset), (&nodeHolder{item.newNode}).getNode)
		controller.recorder = testutil.NewFakeRecorder()
		go controller.Run(stopCh)
		controller.NodeUpdated(item.oldNode, item.newNode)

		startedAt := time.Now()
		for i := range item.expectedDeleteTimes {
			if i == 0 || item.expectedDeleteTimes[i-1].timestamp != item.expectedDeleteTimes[i].timestamp {
				// compute a grace duration to give controller time to process updates. Choose big
				// enough intervals in the test cases above to avoid flakes.
				var increment time.Duration
				if i == len(item.expectedDeleteTimes)-1 || item.expectedDeleteTimes[i+1].timestamp == item.expectedDeleteTimes[i].timestamp {
					increment = 500 * time.Millisecond
				} else {
					increment = ((item.expectedDeleteTimes[i+1].timestamp - item.expectedDeleteTimes[i].timestamp) / time.Duration(2))
				}

				sleepTime := item.expectedDeleteTimes[i].timestamp - time.Since(startedAt) + increment
				if sleepTime < 0 {
					sleepTime = 0
				}
				t.Logf("Sleeping for %v", sleepTime)
				time.Sleep(sleepTime)
			}

			for delay, podName := range item.expectedDeleteTimes[i].names {
				deleted := false
				for _, action := range fakeClientset.Actions() {
					deleteAction, ok := action.(clienttesting.DeleteActionImpl)
					if !ok {
						t.Logf("Found not-delete action with verb %v. Ignoring.", action.GetVerb())
						continue
					}
					if deleteAction.GetResource().Resource != "pods" {
						continue
					}
					if podName == deleteAction.GetName() {
						deleted = true
					}
				}
				if !deleted {
					t.Errorf("Failed to deleted pod %v after %v", podName, delay)
				}
			}
			for _, action := range fakeClientset.Actions() {
				deleteAction, ok := action.(clienttesting.DeleteActionImpl)
				if !ok {
					t.Logf("Found not-delete action with verb %v. Ignoring.", action.GetVerb())
					continue
				}
				if deleteAction.GetResource().Resource != "pods" {
					continue
				}
				deletedPodName := deleteAction.GetName()
				expected := false
				for _, podName := range item.expectedDeleteTimes[i].names {
					if podName == deletedPodName {
						expected = true
					}
				}
				if !expected {
					t.Errorf("Pod %v was deleted even though it shouldn't have", deletedPodName)
				}
			}
			fakeClientset.ClearActions()
		}

		close(stopCh)
	}
}

func TestGetMinTolerationTime(t *testing.T) {
	one := int64(1)
	oneSec := 1 * time.Second

	tests := []struct {
		tolerations []v1.Toleration
		expected    time.Duration
	}{
		{
			tolerations: []v1.Toleration{},
			expected:    0,
		},
		{
			tolerations: []v1.Toleration{
				{
					TolerationSeconds: &one,
				},
				{
					TolerationSeconds: nil,
				},
			},
			expected: oneSec,
		},
		{
			tolerations: []v1.Toleration{
				{
					TolerationSeconds: nil,
				},
				{
					TolerationSeconds: &one,
				},
			},
			expected: oneSec,
		},
	}

	for _, test := range tests {
		got := getMinTolerationTime(test.tolerations)
		if got != test.expected {
			t.Errorf("Incorrect min toleration time: got %v, expected %v", got, test.expected)
		}
	}
}

// TestEventualConsistency verifies if getPodsAssignedToNode returns incomplete data
// (e.g. due to watch latency), it will reconcile the remaining pods eventually.
// This scenario is partially covered by TestUpdatePods, but given this is an important
// property of TaitManager, it's better to have explicit test for this.
func TestEventualConsistency(t *testing.T) {
	testCases := []struct {
		description  string
		pods         []v1.Pod
		prevPod      *v1.Pod
		newPod       *v1.Pod
		oldNode      *v1.Node
		newNode      *v1.Node
		expectDelete bool
	}{
		{
			description: "existing pod2 scheduled onto tainted Node",
			pods: []v1.Pod{
				*testutil.NewPod("pod1", "node1"),
			},
			prevPod:      testutil.NewPod("pod2", ""),
			newPod:       testutil.NewPod("pod2", "node1"),
			oldNode:      testutil.NewNode("node1"),
			newNode:      addTaintsToNode(testutil.NewNode("node1"), "testTaint1", "taint1", []int{1}),
			expectDelete: true,
		},
		{
			description: "existing pod2 with taint toleration scheduled onto tainted Node",
			pods: []v1.Pod{
				*testutil.NewPod("pod1", "node1"),
			},
			prevPod:      addToleration(testutil.NewPod("pod2", ""), 1, 100),
			newPod:       addToleration(testutil.NewPod("pod2", "node1"), 1, 100),
			oldNode:      testutil.NewNode("node1"),
			newNode:      addTaintsToNode(testutil.NewNode("node1"), "testTaint1", "taint1", []int{1}),
			expectDelete: false,
		},
		{
			description: "new pod2 created on tainted Node",
			pods: []v1.Pod{
				*testutil.NewPod("pod1", "node1"),
			},
			prevPod:      nil,
			newPod:       testutil.NewPod("pod2", "node1"),
			oldNode:      testutil.NewNode("node1"),
			newNode:      addTaintsToNode(testutil.NewNode("node1"), "testTaint1", "taint1", []int{1}),
			expectDelete: true,
		},
		{
			description: "new pod2 with tait toleration created on tainted Node",
			pods: []v1.Pod{
				*testutil.NewPod("pod1", "node1"),
			},
			prevPod:      nil,
			newPod:       addToleration(testutil.NewPod("pod2", "node1"), 1, 100),
			oldNode:      testutil.NewNode("node1"),
			newNode:      addTaintsToNode(testutil.NewNode("node1"), "testTaint1", "taint1", []int{1}),
			expectDelete: false,
		},
	}

	for _, item := range testCases {
		stopCh := make(chan struct{})
		fakeClientset := fake.NewSimpleClientset(&v1.PodList{Items: item.pods})
		holder := &podHolder{}
		controller := NewNoExecuteTaintManager(fakeClientset, getFakeTPManagers(fakeClientset), (&nodeHolder{item.newNode}).getNode)
		controller.recorder = testutil.NewFakeRecorder()
		go controller.Run(stopCh)

		if item.prevPod != nil {
			holder.setPod(item.prevPod)
			controller.PodUpdated(nil, item.prevPod, fakeClientset, holder.getPod)
		}

		// First we simulate NodeUpdate that should delete 'pod1'. It doesn't know about 'pod2' yet.
		controller.NodeUpdated(item.oldNode, item.newNode)
		// TODO(mborsz): Remove this sleep and other sleeps in this file.
		time.Sleep(timeForControllerToProgress)

		podDeleted := false
		for _, action := range fakeClientset.Actions() {
			if action.GetVerb() == "delete" && action.GetResource().Resource == "pods" {
				podDeleted = true
			}
		}
		if !podDeleted {
			t.Errorf("%v: Unexpected test result. Expected delete, got: %v", item.description, podDeleted)
		}
		fakeClientset.ClearActions()

		// And now the delayed update of 'pod2' comes to the TaintManager. We should delete it as well.
		holder.setPod(item.newPod)
		controller.PodUpdated(item.prevPod, item.newPod, fakeClientset, holder.getPod)
		// wait a bit
		time.Sleep(timeForControllerToProgress)

		podDeleted = false
		for _, action := range fakeClientset.Actions() {
			if action.GetVerb() == "delete" && action.GetResource().Resource == "pods" {
				podDeleted = true
			}
		}
		if podDeleted != item.expectDelete {
			t.Errorf("%v: Unexpected test result. Expected delete %v, got %v", item.description, item.expectDelete, podDeleted)
		}
		close(stopCh)
	}
}<|MERGE_RESOLUTION|>--- conflicted
+++ resolved
@@ -109,18 +109,13 @@
 	tpManagers := make([]*nodeutil.TenantPartitionManager, 1)
 	tpManagers[0] = &nodeutil.TenantPartitionManager{
 		Client: clientSet,
-<<<<<<< HEAD
 		PodByNodeNameLister: func(nodeName string) ([]*v1.Pod, error) {
-=======
-		PodByNodeNameLister: func(nodeName string) ([]v1.Pod, error) {
->>>>>>> b84d2a6a
 			selector := fields.SelectorFromSet(fields.Set{"spec.nodeName": nodeName})
 			pods, err := clientSet.CoreV1().PodsWithMultiTenancy(v1.NamespaceAll, v1.TenantAll).List(metav1.ListOptions{
 				FieldSelector: selector.String(),
 				LabelSelector: labels.Everything().String(),
 			})
 			if err != nil {
-<<<<<<< HEAD
 				return []*v1.Pod{}, fmt.Errorf("failed to get Pods assigned to node %v", nodeName)
 			}
 
@@ -129,11 +124,6 @@
 				ret[i] = &p
 			}
 			return ret, nil
-=======
-				return []v1.Pod{}, fmt.Errorf("failed to get Pods assigned to node %v", nodeName)
-			}
-			return pods.Items, nil
->>>>>>> b84d2a6a
 		},
 	}
 	return tpManagers
