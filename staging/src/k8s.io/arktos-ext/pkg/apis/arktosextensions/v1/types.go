--- conflicted
+++ resolved
@@ -81,7 +81,6 @@
 	// communication problems.
 	NetworkUnknown NetworkPhase = "Unknown"
 
-<<<<<<< HEAD
 	// valid values of network service IPAM
 	// IPAMArktos is the IPAM that Arktos assigns VIP for service
 	IPAMArktos NetworkServiceIPAM = "Arktos"
@@ -92,9 +91,7 @@
 
 	// various network-related label & annotations
 	NetworkLabel     = "arktos.futurewei.com/network"
-=======
 	// network related annotation keys
->>>>>>> 33247916
 	NetworkReadiness = "arktos.futurewei.com/network-readiness"
 )
 
