--- conflicted
+++ resolved
@@ -24,10 +24,6 @@
 	"strings"
 	"time"
 
-<<<<<<< HEAD
-=======
-	"k8s.io/apimachinery/pkg/apis/meta/v1"
->>>>>>> 9ab87ffd
 	"k8s.io/apimachinery/pkg/runtime"
 	"k8s.io/apimachinery/pkg/runtime/schema"
 	"k8s.io/apimachinery/pkg/util/json"
@@ -205,7 +201,6 @@
 
 // Convert Openstack request to kubernetes pod request body
 // Revisit this for dynamically generate the json request
-// TODO: fix hard coded flavor and imageRefs with config maps
 // TODO: post the initial support, consider push down this logic to the create handler to support other media types than Json
 func ConvertToOpenstackRequest(body []byte) ([]byte, error) {
 
@@ -218,9 +213,6 @@
 		return nil, err
 	}
 
-<<<<<<< HEAD
-	klog.Infof("debug: request struct: %v", obj)
-
 	flavor, err := GetFalvor(obj.Server.Flavor)
 	if err != nil {
 		return nil, err
@@ -232,14 +224,6 @@
 	}
 
 	podJson := fmt.Sprintf(POD_JSON_STRING_TEMPLATE, obj.Server.Name, image.ImageRef, obj.Server.Name, flavor.Vcpus, flavor.MemoryMb, flavor.Vcpus, flavor.MemoryMb)
-	klog.Infof("debug: pod json: %s", podJson)
-=======
-	cpu, mem := GetRequestedResource(obj.Server.Flavor)
-	imageUrl := GetVmImageUrl(obj.Server.ImageRef)
-
-	podJson := fmt.Sprintf(POD_JSON_STRING_TEMPLATE, obj.Server.Name, imageUrl, obj.Server.Name, cpu, mem, cpu, mem)
-	klog.V(6).Infof("pod json: %s", podJson)
->>>>>>> 9ab87ffd
 	return []byte(podJson), nil
 }
 
