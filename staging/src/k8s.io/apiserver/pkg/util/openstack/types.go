--- conflicted
+++ resolved
@@ -26,8 +26,6 @@
 	"k8s.io/klog"
 )
 
-
-<<<<<<< HEAD
 type vmRequestBody struct {
  	apiVersion string  `default:"v1"`
  	kind string `default:"Pod"`
@@ -36,49 +34,6 @@
  }
 
 func getRequestBody(serverName, imageRef string, vcpu, memInMi int) (string, error){
-=======
-{
-  "apiVersion":"v1",
-  "kind":"Pod",
-  "metadata":{
-    "annotations":{
-      "VirtletCPUModel":"host-model"
-    },
-    "name":"%s",
-    "namespace":"kube-system",
-    "tenant":"system"
-  },
-  "spec":{
-    "virtualMachine":{
-      "image":"%s",
-      "imagePullPolicy":"IfNotPresent",
-      "keyPairName":"foobar",
-      "name":"%s",
-      "publicKey":"ssh-rsa AAA",
-      "resources":{
-        "limits":{
-          "cpu":"%d",
-          "memory":"%dMi"
-        },
-        "requests":{
-          "cpu":"%d",
-          "memory":"%dMi"
-        }
-      }
-    }
-  }
-}
-*/
-
-type vmRequestBody struct {
-	apiVersion string `default:"v1"`
-	kind       string `default:"Pod"`
-	metadata   metav1.ObjectMeta
-	spec       v1.PodSpec
-}
-
-func getRequestBody() (string, error) {
->>>>>>> d53ff214
 	t := vmRequestBody{}
 	t.metadata = metav1.ObjectMeta{
 		Name: serverName,
