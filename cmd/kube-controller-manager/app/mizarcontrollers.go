/*
Copyright 2020 Authors of Arktos.

Licensed under the Apache License, Version 2.0 (the "License");
you may not use this file except in compliance with the License.
You may obtain a copy of the License at

    http://www.apache.org/licenses/LICENSE-2.0

Unless required by applicable law or agreed to in writing, software
distributed under the License is distributed on an "AS IS" BASIS,
WITHOUT WARRANTIES OR CONDITIONS OF ANY KIND, either express or implied.
See the License for the specific language governing permissions and
limitations under the License.
*/

// Mizar is a server-less platform for network functions.
// You can read more about it at: https://mizar.readthedocs.io/en/latest/
package app

import (
	"net/http"
	"time"

	arktos "k8s.io/arktos-ext/pkg/generated/clientset/versioned"
	"k8s.io/arktos-ext/pkg/generated/informers/externalversions"
	clientset "k8s.io/client-go/kubernetes"
	"k8s.io/klog"
	controllers "k8s.io/kubernetes/pkg/controller/mizar"
)

const (
	mizarStarterControllerWorkerCount       = 2
	mizarArktosNetworkControllerWorkerCount = 4
	mizarEndpointsControllerWorkerCount     = 4
	mizarNodeControllerWorkerCount          = 2
	mizarPodControllerWorkerCount           = 4
	mizarServiceControllerWorkerCount       = 4
<<<<<<< HEAD
	mizarArktosNetworkControllerWorkerCount = 4
	mizarNodeControllerWorkerCount          = 4
	mizarEndpointsControllerWorkerCount     = 4
=======
>>>>>>> 262994a6
)

func startMizarStarterController(ctx ControllerContext) (http.Handler, bool, error) {
	controllerName := "mizar-starter-controller"
	klog.V(2).Infof("Starting %v", controllerName)

	go controllers.NewMizarStarterController(
		ctx.InformerFactory.Core().V1().ConfigMaps(),
		ctx.ClientBuilder.ClientOrDie(controllerName),
		ctx,
		startHandler,
	).Run(mizarStarterControllerWorkerCount, ctx.Stop)
	return nil, true, nil
}

func startHandler(controllerContext interface{}, grpcHost string) {
	ctx := controllerContext.(ControllerContext)
	startMizarEndpointsController(&ctx, grpcHost)
	startMizarNodeController(&ctx, grpcHost)
	startMizarPodController(&ctx, grpcHost)
	startMizarServiceController(&ctx, grpcHost)
	startArktosNetworkController(&ctx, grpcHost)

}

func startArktosNetworkController(ctx *ControllerContext, grpcHost string) (http.Handler, bool, error) {
	controllerName := "mizar-arktos-network-controller"
	klog.V(2).Infof("Starting %v", controllerName)

	netKubeConfigs := ctx.ClientBuilder.ConfigOrDie(controllerName)
	svcKubeClient := clientset.NewForConfigOrDie(netKubeConfigs)
	networkClient := arktos.NewForConfigOrDie(netKubeConfigs)
	informerFactory := externalversions.NewSharedInformerFactory(networkClient, 10*time.Minute)

	go controllers.NewMizarArktosNetworkController(
		networkClient,
		svcKubeClient,
		informerFactory.Arktos().V1().Networks(),
		grpcHost,
	).Run(mizarArktosNetworkControllerWorkerCount, ctx.Stop)
	return nil, true, nil
}

func startMizarEndpointsController(ctx *ControllerContext, grpcHost string) (http.Handler, bool, error) {
	controllerName := "mizar-endpoints-controller"
	klog.V(2).Infof("Starting %v", controllerName)

	go controllers.NewMizarEndpointsController(
		ctx.InformerFactory.Core().V1().Endpoints(),
		ctx.InformerFactory.Core().V1().Services(),
		ctx.ClientBuilder.ClientOrDie(controllerName),
		grpcHost,
	).Run(mizarEndpointsControllerWorkerCount, ctx.Stop)
	return nil, true, nil
}

func startMizarNodeController(ctx *ControllerContext, grpcHost string) (http.Handler, bool, error) {
	controllerName := "mizar-node-controller"
	klog.V(2).Infof("Starting %v", controllerName)

	go controllers.NewMizarNodeController(
		ctx.InformerFactory.Core().V1().Nodes(),
		ctx.ClientBuilder.ClientOrDie(controllerName),
		grpcHost,
	).Run(mizarNodeControllerWorkerCount, ctx.Stop)
	return nil, true, nil
}

func startMizarPodController(ctx *ControllerContext, grpcHost string) (http.Handler, bool, error) {
	controllerName := "mizar-pod-controller"
	klog.V(2).Infof("Starting %v", controllerName)

	go controllers.NewMizarPodController(
		ctx.InformerFactory.Core().V1().Pods(),
		ctx.ClientBuilder.ClientOrDie(controllerName),
		grpcHost,
	).Run(mizarPodControllerWorkerCount, ctx.Stop)
	return nil, true, nil
}

func startMizarServiceController(ctx *ControllerContext, grpcHost string) (http.Handler, bool, error) {
	controllerName := "mizar-service-controller"
	klog.V(2).Infof("Starting %v", controllerName)

	svcKubeconfigs := ctx.ClientBuilder.ConfigOrDie(controllerName)
	svcKubeClient := clientset.NewForConfigOrDie(svcKubeconfigs)

	go controllers.NewMizarServiceController(
		svcKubeClient,
		ctx.InformerFactory.Core().V1().Services(),
		grpcHost,
	).Run(mizarServiceControllerWorkerCount, ctx.Stop)
	return nil, true, nil
<<<<<<< HEAD
}

func startArktosNetworkController(ctx *ControllerContext, grpcHost string) (http.Handler, bool, error) {
	controllerName := "mizar-arktos-network-controller"
	klog.V(2).Infof("Starting %v", controllerName)

	netKubeConfigs := ctx.ClientBuilder.ConfigOrDie(controllerName)
	svcKubeClient := clientset.NewForConfigOrDie(netKubeConfigs)
	networkClient := arktos.NewForConfigOrDie(netKubeConfigs)
	informerFactory := externalversions.NewSharedInformerFactory(networkClient, 10*time.Minute)

	go controllers.NewMizarArktosNetworkController(
		networkClient,
		svcKubeClient,
		informerFactory.Arktos().V1().Networks(),
		grpcHost,
	).Run(mizarArktosNetworkControllerWorkerCount, ctx.Stop)
	return nil, true, nil
}

func startMizarNodeController(ctx *ControllerContext, grpcHost string) (http.Handler, bool, error) {
	controllerName := "mizar-node-controller"
	klog.V(2).Infof("Starting %v", controllerName)
	nodeKubeconfigs := ctx.ClientBuilder.ConfigOrDie(controllerName)
	nodeKubeClient := clientset.NewForConfigOrDie(nodeKubeconfigs)
	go controllers.NewMizarNodeController(
		nodeKubeClient,
		ctx.InformerFactory.Core().V1().Nodes(),
		grpcHost,
	).Run(mizarNodeControllerWorkerCount, ctx.Stop)
	return nil, true, nil
}

func startMizarEndpointsController(ctx *ControllerContext, grpcHost string) (http.Handler, bool, error) {
	controllerName := "mizar-endpoints-controller"
	klog.V(2).Infof("Starting %v", controllerName)

	nodeKubeconfigs := ctx.ClientBuilder.ConfigOrDie(controllerName)
	nodeKubeClient := clientset.NewForConfigOrDie(nodeKubeconfigs)
	go controllers.NewMizarEndpointsController(
		nodeKubeClient,
		ctx.InformerFactory.Core().V1().Endpoints(),
		ctx.InformerFactory.Core().V1().Services(),
		grpcHost,
	).Run(mizarEndpointsControllerWorkerCount, ctx.Stop)
	return nil, true, nil
=======
>>>>>>> 262994a6
}<|MERGE_RESOLUTION|>--- conflicted
+++ resolved
@@ -20,7 +20,7 @@
 
 import (
 	"net/http"
-	"time"
+        "time"
 
 	arktos "k8s.io/arktos-ext/pkg/generated/clientset/versioned"
 	"k8s.io/arktos-ext/pkg/generated/informers/externalversions"
@@ -31,17 +31,11 @@
 
 const (
 	mizarStarterControllerWorkerCount       = 2
-	mizarArktosNetworkControllerWorkerCount = 4
-	mizarEndpointsControllerWorkerCount     = 4
-	mizarNodeControllerWorkerCount          = 2
 	mizarPodControllerWorkerCount           = 4
 	mizarServiceControllerWorkerCount       = 4
-<<<<<<< HEAD
 	mizarArktosNetworkControllerWorkerCount = 4
 	mizarNodeControllerWorkerCount          = 4
 	mizarEndpointsControllerWorkerCount     = 4
-=======
->>>>>>> 262994a6
 )
 
 func startMizarStarterController(ctx ControllerContext) (http.Handler, bool, error) {
@@ -65,49 +59,6 @@
 	startMizarServiceController(&ctx, grpcHost)
 	startArktosNetworkController(&ctx, grpcHost)
 
-}
-
-func startArktosNetworkController(ctx *ControllerContext, grpcHost string) (http.Handler, bool, error) {
-	controllerName := "mizar-arktos-network-controller"
-	klog.V(2).Infof("Starting %v", controllerName)
-
-	netKubeConfigs := ctx.ClientBuilder.ConfigOrDie(controllerName)
-	svcKubeClient := clientset.NewForConfigOrDie(netKubeConfigs)
-	networkClient := arktos.NewForConfigOrDie(netKubeConfigs)
-	informerFactory := externalversions.NewSharedInformerFactory(networkClient, 10*time.Minute)
-
-	go controllers.NewMizarArktosNetworkController(
-		networkClient,
-		svcKubeClient,
-		informerFactory.Arktos().V1().Networks(),
-		grpcHost,
-	).Run(mizarArktosNetworkControllerWorkerCount, ctx.Stop)
-	return nil, true, nil
-}
-
-func startMizarEndpointsController(ctx *ControllerContext, grpcHost string) (http.Handler, bool, error) {
-	controllerName := "mizar-endpoints-controller"
-	klog.V(2).Infof("Starting %v", controllerName)
-
-	go controllers.NewMizarEndpointsController(
-		ctx.InformerFactory.Core().V1().Endpoints(),
-		ctx.InformerFactory.Core().V1().Services(),
-		ctx.ClientBuilder.ClientOrDie(controllerName),
-		grpcHost,
-	).Run(mizarEndpointsControllerWorkerCount, ctx.Stop)
-	return nil, true, nil
-}
-
-func startMizarNodeController(ctx *ControllerContext, grpcHost string) (http.Handler, bool, error) {
-	controllerName := "mizar-node-controller"
-	klog.V(2).Infof("Starting %v", controllerName)
-
-	go controllers.NewMizarNodeController(
-		ctx.InformerFactory.Core().V1().Nodes(),
-		ctx.ClientBuilder.ClientOrDie(controllerName),
-		grpcHost,
-	).Run(mizarNodeControllerWorkerCount, ctx.Stop)
-	return nil, true, nil
 }
 
 func startMizarPodController(ctx *ControllerContext, grpcHost string) (http.Handler, bool, error) {
@@ -135,7 +86,6 @@
 		grpcHost,
 	).Run(mizarServiceControllerWorkerCount, ctx.Stop)
 	return nil, true, nil
-<<<<<<< HEAD
 }
 
 func startArktosNetworkController(ctx *ControllerContext, grpcHost string) (http.Handler, bool, error) {
@@ -182,6 +132,4 @@
 		grpcHost,
 	).Run(mizarEndpointsControllerWorkerCount, ctx.Stop)
 	return nil, true, nil
-=======
->>>>>>> 262994a6
 }