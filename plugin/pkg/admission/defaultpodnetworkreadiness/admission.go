--- conflicted
+++ resolved
@@ -20,11 +20,7 @@
 	"io"
 	apierrors "k8s.io/apimachinery/pkg/api/errors"
 	"k8s.io/apiserver/pkg/admission"
-<<<<<<< HEAD
-	arktosextensionsv1 "k8s.io/arktos-ext/pkg/apis/arktosextensions/v1"
-=======
 	arktosv1 "k8s.io/arktos-ext/pkg/apis/arktosextensions/v1"
->>>>>>> 33247916
 	api "k8s.io/kubernetes/pkg/apis/core"
 )
 
@@ -61,11 +57,7 @@
 		return nil
 	}
 
-<<<<<<< HEAD
-	if _, readinessExists := pod.Annotations[arktosextensionsv1.NetworkReadiness]; readinessExists {
-=======
 	if _, readinessExists := pod.Annotations[arktosv1.NetworkReadiness]; readinessExists {
->>>>>>> 33247916
 		return nil
 	}
 
@@ -73,11 +65,7 @@
 	if pod.ObjectMeta.Annotations == nil {
 		pod.ObjectMeta.Annotations = map[string]string{}
 	}
-<<<<<<< HEAD
-	pod.ObjectMeta.Annotations[arktosextensionsv1.NetworkReadiness] = "false"
-=======
 	pod.ObjectMeta.Annotations[arktosv1.NetworkReadiness] = "false"
->>>>>>> 33247916
 	return nil
 }
 
